/*
 * Copyright © 2023 Collabora Ltd.
 * Copyright © 2024 Valve Software
 *
 * SPDX-License-Identifier: MIT
 */

use anyhow::{anyhow, bail, ensure, Result};
use async_trait::async_trait;
use lazy_static::lazy_static;
use num_enum::TryFromPrimitive;
use regex::Regex;
use std::ops::RangeInclusive;
use std::path::{Path, PathBuf};
use std::str::FromStr;
use std::sync::Mutex;
use strum::{Display, EnumString, VariantNames};
use tokio::fs::{self, try_exists, File};
use tokio::io::{AsyncBufReadExt, AsyncWriteExt, BufReader};
use tracing::{debug, error, warn};
<<<<<<< HEAD
=======
use zbus::zvariant::{ObjectPath, OwnedObjectPath, OwnedValue};
use zbus::Connection;
>>>>>>> f8c201e3

use crate::hardware::{device_type, DeviceType};
use crate::platform::platform_config;
use crate::{path, write_synced};

const HWMON_PREFIX: &str = "/sys/class/hwmon";

const GPU_HWMON_NAME: &str = "amdgpu";

const CPU_PREFIX: &str = "/sys/devices/system/cpu/cpufreq";

const CPU0_NAME: &str = "policy0";
const CPU_POLICY_NAME: &str = "policy";

const GPU_POWER_PROFILE_SUFFIX: &str = "device/pp_power_profile_mode";
const GPU_PERFORMANCE_LEVEL_SUFFIX: &str = "device/power_dpm_force_performance_level";
const GPU_CLOCKS_SUFFIX: &str = "device/pp_od_clk_voltage";
const GPU_CLOCK_LEVELS_SUFFIX: &str = "device/pp_dpm_sclk";
const CPU_SCALING_GOVERNOR_SUFFIX: &str = "scaling_governor";
const CPU_SCALING_AVAILABLE_GOVERNORS_SUFFIX: &str = "scaling_available_governors";

const PLATFORM_PROFILE_PREFIX: &str = "/sys/class/platform-profile";

const TDP_LIMIT1: &str = "power1_cap";
const TDP_LIMIT2: &str = "power2_cap";

lazy_static! {
    static ref GPU_POWER_PROFILE_REGEX: Regex =
        Regex::new(r"^\s*(?<value>[0-9]+)\s+(?<name>[0-9A-Za-z_]+)(?<active>\*)?").unwrap();
    static ref GPU_CLOCK_LEVELS_REGEX: Regex =
        Regex::new(r"^\s*(?<index>[0-9]+): (?<value>[0-9]+)Mhz").unwrap();
}

#[derive(Display, EnumString, PartialEq, Debug, Copy, Clone, TryFromPrimitive)]
#[strum(serialize_all = "snake_case")]
#[repr(u32)]
pub enum GPUPowerProfile {
    // Currently firmware exposes these values, though
    // deck doesn't support them yet
    #[strum(serialize = "3d_full_screen")]
    FullScreen = 1,
    Video = 3,
    VR = 4,
    Compute = 5,
    Custom = 6,
    // Currently only capped and uncapped are supported on
    // deck hardware/firmware. Add more later as needed
    Capped = 8,
    Uncapped = 9,
}

#[derive(Display, EnumString, PartialEq, Debug, Copy, Clone)]
#[strum(serialize_all = "snake_case")]
pub enum GPUPerformanceLevel {
    Auto,
    Low,
    High,
    Manual,
    ProfilePeak,
}

#[derive(Display, EnumString, Hash, Eq, PartialEq, Debug, Copy, Clone)]
#[strum(serialize_all = "lowercase")]
pub enum CPUScalingGovernor {
    Conservative,
    OnDemand,
    UserSpace,
    PowerSave,
    Performance,
    SchedUtil,
}

#[derive(Display, EnumString, VariantNames, PartialEq, Debug, Copy, Clone)]
#[strum(serialize_all = "snake_case")]
pub enum TdpLimitingMethod {
    GpuHwmon,
    AsusArmoury,
    LenovoWmi,
<<<<<<< HEAD
    MsiWmi,
    ZotacZonePlatform,
=======
    PowerStation,
>>>>>>> f8c201e3
}

#[derive(Debug)]
pub(crate) struct GpuHwmonTdpLimitManager {}

#[derive(Debug)]
pub(crate) struct LenovoWmiTdpLimitManager {}

#[derive(Debug)]
<<<<<<< HEAD
pub(crate) struct ZotacZoneTdpLimitManager {}

#[derive(Debug)]
pub(crate) struct AsusArmouryTdpLimitManager {}

#[derive(Debug)]
pub(crate) struct MsiWmiTdpLimitManager {}
=======
pub(crate) struct PowerStationTdpLimitManager {
    // Path to the detected GPU card, cached to avoid repeated lookups
    gpu_card_path: Mutex<Option<String>>,
}
>>>>>>> f8c201e3

#[async_trait]
pub(crate) trait TdpLimitManager: Send + Sync {
    async fn get_tdp_limit(&self) -> Result<u32>;
    async fn set_tdp_limit(&self, limit: u32) -> Result<()>;
    async fn get_tdp_limit_range(&self) -> Result<RangeInclusive<u32>>;
    async fn is_active(&self) -> Result<bool> {
        Ok(true)
    }
}

pub(crate) async fn tdp_limit_manager() -> Result<Box<dyn TdpLimitManager>> {
    let config = platform_config().await?;
    let tdp_config = config
        .as_ref()
        .and_then(|config| config.tdp_limit.as_ref())
        .ok_or(anyhow!("No TDP limit configured"))?;

    Ok(match tdp_config.method {
        TdpLimitingMethod::LenovoWmi => Box::new(LenovoWmiTdpLimitManager {}),
        TdpLimitingMethod::AsusArmoury => Box::new(AsusArmouryTdpLimitManager {}),
        TdpLimitingMethod::GpuHwmon => Box::new(GpuHwmonTdpLimitManager {}),
<<<<<<< HEAD
        TdpLimitingMethod::MsiWmi => Box::new(MsiWmiTdpLimitManager {}),
        TdpLimitingMethod::ZotacZonePlatform => Box::new(ZotacZoneTdpLimitManager {}),
=======
        TdpLimitingMethod::PowerStation => Box::new(PowerStationTdpLimitManager {
            gpu_card_path: Mutex::new(None),
        }),
>>>>>>> f8c201e3
    })
}

async fn read_gpu_sysfs_contents<S: AsRef<Path>>(suffix: S) -> Result<String> {
    // Read a given suffix for the GPU
    let base = find_hwmon(GPU_HWMON_NAME).await?;
    fs::read_to_string(base.join(suffix.as_ref()))
        .await
        .map_err(|message| anyhow!("Error opening sysfs file for reading {message}"))
}

async fn write_gpu_sysfs_contents<S: AsRef<Path>>(suffix: S, data: &[u8]) -> Result<()> {
    let base = find_hwmon(GPU_HWMON_NAME).await?;
    write_synced(base.join(suffix), data)
        .await
        .inspect_err(|message| error!("Error writing to sysfs file: {message}"))
}

async fn read_cpu_sysfs_contents<S: AsRef<Path>>(suffix: S) -> Result<String> {
    let base = path(CPU_PREFIX).join(CPU0_NAME);
    fs::read_to_string(base.join(suffix.as_ref()))
        .await
        .map_err(|message| anyhow!("Error opening sysfs file for reading {message}"))
}

async fn write_cpu_governor_sysfs_contents(contents: String) -> Result<()> {
    // Iterate over all policyX paths
    let mut dir = fs::read_dir(path(CPU_PREFIX)).await?;
    let mut wrote_stuff = false;
    loop {
        let Some(entry) = dir.next_entry().await? else {
            ensure!(
                wrote_stuff,
                "No data written, unable to find any policyX sysfs paths"
            );
            return Ok(());
        };
        let file_name = entry
            .file_name()
            .into_string()
            .map_err(|_| anyhow!("Unable to convert path to string"))?;
        if !file_name.starts_with(CPU_POLICY_NAME) {
            continue;
        }
        let base = entry.path();
        // Write contents to each one
        wrote_stuff = true;
        write_synced(base.join(CPU_SCALING_GOVERNOR_SUFFIX), contents.as_bytes())
            .await
            .inspect_err(|message| error!("Error writing to sysfs file: {message}"))?;
    }
}

pub(crate) async fn get_gpu_power_profile() -> Result<GPUPowerProfile> {
    // check which profile is current and return if possible
    let contents = read_gpu_sysfs_contents(GPU_POWER_PROFILE_SUFFIX).await?;

    // NOTE: We don't filter based on deck here because the sysfs
    // firmware support setting the value to no-op values.
    let lines = contents.lines();
    for line in lines {
        let Some(caps) = GPU_POWER_PROFILE_REGEX.captures(line) else {
            continue;
        };

        let name = &caps["name"].to_lowercase();
        if caps.name("active").is_some() {
            match GPUPowerProfile::from_str(name.as_str()) {
                Ok(v) => {
                    return Ok(v);
                }
                Err(e) => bail!("Unable to parse value for GPU power profile: {e}"),
            }
        }
    }
    bail!("Unable to determine current GPU power profile");
}

pub(crate) async fn get_available_gpu_power_profiles() -> Result<Vec<(u32, String)>> {
    let contents = read_gpu_sysfs_contents(GPU_POWER_PROFILE_SUFFIX).await?;
    let deck = device_type().await.unwrap_or_default() == DeviceType::SteamDeck;

    let mut map = Vec::new();
    let lines = contents.lines();
    for line in lines {
        let Some(caps) = GPU_POWER_PROFILE_REGEX.captures(line) else {
            continue;
        };
        let value: u32 = caps["value"]
            .parse()
            .map_err(|message| anyhow!("Unable to parse value for GPU power profile: {message}"))?;
        let name = &caps["name"];
        if deck {
            // Deck is designed to operate in one of the CAPPED or UNCAPPED power profiles,
            // the other profiles aren't correctly tuned for the hardware.
            if value == GPUPowerProfile::Capped as u32 || value == GPUPowerProfile::Uncapped as u32
            {
                map.push((value, name.to_string()));
            } else {
                // Got unsupported value, so don't include it
            }
        } else {
            // Do basic validation to ensure our enum is up to date?
            map.push((value, name.to_string()));
        }
    }
    Ok(map)
}

pub(crate) async fn set_gpu_power_profile(value: GPUPowerProfile) -> Result<()> {
    let profile = (value as u32).to_string();
    write_gpu_sysfs_contents(GPU_POWER_PROFILE_SUFFIX, profile.as_bytes()).await
}

// GPU performance level controller interface
#[async_trait]
trait GpuPerformanceLevelController: Send + Sync {
    async fn get_performance_level(&self) -> Result<GPUPerformanceLevel>;
    async fn set_performance_level(&self, level: GPUPerformanceLevel) -> Result<()>;
    async fn get_available_performance_levels(&self) -> Result<Vec<GPUPerformanceLevel>>;
}

// AMD GPU performance level controller implementation
struct AmdGpuPerformanceController {
    hwmon_path: PathBuf,
}

#[async_trait]
impl GpuPerformanceLevelController for AmdGpuPerformanceController {
    async fn get_performance_level(&self) -> Result<GPUPerformanceLevel> {
        let level = fs::read_to_string(self.hwmon_path.join(GPU_PERFORMANCE_LEVEL_SUFFIX))
            .await
            .map_err(|message| anyhow!("Error reading performance level: {message}"))?;
        Ok(GPUPerformanceLevel::from_str(level.trim())?)
    }

    async fn set_performance_level(&self, level: GPUPerformanceLevel) -> Result<()> {
        let level_str = level.to_string();
        write_synced(
            self.hwmon_path.join(GPU_PERFORMANCE_LEVEL_SUFFIX),
            level_str.as_bytes(),
        )
        .await
        .map_err(|message| anyhow!("Error setting performance level: {message}"))
    }

    async fn get_available_performance_levels(&self) -> Result<Vec<GPUPerformanceLevel>> {
        Ok(vec![
            GPUPerformanceLevel::Auto,
            GPUPerformanceLevel::Low,
            GPUPerformanceLevel::High,
            GPUPerformanceLevel::Manual,
            GPUPerformanceLevel::ProfilePeak,
        ])
    }
}

// Intel GPU performance level controller implementation
struct IntelGpuPerformanceController {
    clock_controller: Box<dyn GpuClockController>,
}

#[async_trait]
impl GpuPerformanceLevelController for IntelGpuPerformanceController {
    async fn get_performance_level(&self) -> Result<GPUPerformanceLevel> {
        let range = self.clock_controller.get_clocks_range().await?;
        let min_clock = self.clock_controller.get_min_clocks().await?;
        let max_clock = self.clock_controller.get_max_clocks().await?;

        // If min same as range start and max same as range end, consider it Auto mode
        if min_clock == *range.start() && max_clock == *range.end() {
            Ok(GPUPerformanceLevel::Auto)
        } else {
            Ok(GPUPerformanceLevel::Manual)
        }
    }

    async fn set_performance_level(&self, level: GPUPerformanceLevel) -> Result<()> {
        match level {
            GPUPerformanceLevel::Auto => {
                // Auto mode: reset min/max to hardware range for dynamic frequency adjustment
                let range = self.clock_controller.get_clocks_range().await?;
                let min = *range.start();
                let max = *range.end();

                // Set min and max frequencies to hardware limits
                self.clock_controller.set_min_clocks(min).await?;
                self.clock_controller.set_max_clocks(max).await
            }
            GPUPerformanceLevel::Manual => {
                // Manual mode: do nothing, user will set specific frequency later
                Ok(())
            }
            _ => {
                // Other modes not supported
                bail!("Intel GPU only supports Auto and Manual performance levels")
            }
        }
    }

    async fn get_available_performance_levels(&self) -> Result<Vec<GPUPerformanceLevel>> {
        // Intel GPU only supports two modes
        Ok(vec![GPUPerformanceLevel::Auto, GPUPerformanceLevel::Manual])
    }
}

// Factory function to get appropriate GPU performance controller
async fn get_gpu_performance_controller() -> Result<Box<dyn GpuPerformanceLevelController>> {
    debug!("Getting GPU performance controller");
    // First try AMD GPU
    if let Ok(path) = find_hwmon(GPU_HWMON_NAME).await {
        if try_exists(path.join(GPU_PERFORMANCE_LEVEL_SUFFIX))
            .await
            .unwrap_or(false)
        {
            return Ok(Box::new(AmdGpuPerformanceController { hwmon_path: path }));
        }
    }

    // Then try Intel GPU
    debug!("Getting Intel GPU performance controller");
    let controller = get_gpu_controller()
        .await
        .inspect_err(|message| error!("Error getting GPU controller: {message}"))?;
    Ok(Box::new(IntelGpuPerformanceController {
        clock_controller: controller,
    }))
}

// Update public API functions to use the controller
pub(crate) async fn get_available_gpu_performance_levels() -> Result<Vec<GPUPerformanceLevel>> {
    let controller = get_gpu_performance_controller().await?;
    controller.get_available_performance_levels().await
}

pub(crate) async fn get_gpu_performance_level() -> Result<GPUPerformanceLevel> {
    let controller = get_gpu_performance_controller().await?;
    controller.get_performance_level().await
}

pub(crate) async fn set_gpu_performance_level(level: GPUPerformanceLevel) -> Result<()> {
    let controller = get_gpu_performance_controller().await?;
    controller.set_performance_level(level).await
}

pub(crate) async fn get_available_cpu_scaling_governors() -> Result<Vec<CPUScalingGovernor>> {
    let contents = read_cpu_sysfs_contents(CPU_SCALING_AVAILABLE_GOVERNORS_SUFFIX).await?;
    // Get the list of supported governors from cpu0
    let mut result = Vec::new();

    let words = contents.split_whitespace();
    for word in words {
        match CPUScalingGovernor::from_str(word) {
            Ok(governor) => result.push(governor),
            Err(message) => warn!("Error parsing governor {message}"),
        }
    }

    Ok(result)
}

pub(crate) async fn get_cpu_scaling_governor() -> Result<CPUScalingGovernor> {
    // get the current governor from cpu0 (assume all others are the same)
    let contents = read_cpu_sysfs_contents(CPU_SCALING_GOVERNOR_SUFFIX).await?;

    let contents = contents.trim();
    CPUScalingGovernor::from_str(contents).map_err(|message| {
        anyhow!(
            "Error converting CPU scaling governor sysfs file contents to enumeration: {message}"
        )
    })
}

pub(crate) async fn set_cpu_scaling_governor(governor: CPUScalingGovernor) -> Result<()> {
    // Set the given governor on all cpus
    let name = governor.to_string();
    write_cpu_governor_sysfs_contents(name).await
}

#[async_trait]
trait GpuClockController: Send + Sync {
    async fn get_clocks_range(&self) -> Result<RangeInclusive<u32>>;
    async fn set_clocks(&self, clocks: u32) -> Result<()>;
    async fn get_clocks(&self) -> Result<u32>;
    async fn set_min_clocks(&self, clocks: u32) -> Result<()>;
    async fn get_min_clocks(&self) -> Result<u32>;
    async fn set_max_clocks(&self, clocks: u32) -> Result<()>;
    async fn get_max_clocks(&self) -> Result<u32>;
}

// AMD GPU controller implementation using HWMON
struct AmdGpuController {
    hwmon_path: PathBuf,
}

#[async_trait]
impl GpuClockController for AmdGpuController {
    async fn get_clocks_range(&self) -> Result<RangeInclusive<u32>> {
        let contents = fs::read_to_string(self.hwmon_path.join(GPU_CLOCK_LEVELS_SUFFIX))
            .await
            .map_err(|message| anyhow!("Error opening sysfs file for reading {message}"))?;

        let lines = contents.lines();
        let mut min = 1_000_000;
        let mut max = 0;

        for line in lines {
            let Some(caps) = GPU_CLOCK_LEVELS_REGEX.captures(line) else {
                continue;
            };
            let value: u32 = caps["value"].parse().map_err(|message| {
                anyhow!("Unable to parse value for GPU power profile: {message}")
            })?;
            if value < min {
                min = value;
            }
            if value > max {
                max = value;
            }
        }

        ensure!(min <= max, "Could not read any clocks");
        Ok(min..=max)
    }

    async fn set_clocks(&self, clocks: u32) -> Result<()> {
        let mut myfile = File::create(self.hwmon_path.join(GPU_CLOCKS_SUFFIX))
            .await
            .inspect_err(|message| error!("Error opening sysfs file for writing: {message}"))?;

        let data = format!("s 0 {clocks}\n");
        myfile
            .write(data.as_bytes())
            .await
            .inspect_err(|message| error!("Error writing to sysfs file: {message}"))?;
        myfile.flush().await?;

        let data = format!("s 1 {clocks}\n");
        myfile
            .write(data.as_bytes())
            .await
            .inspect_err(|message| error!("Error writing to sysfs file: {message}"))?;
        myfile.flush().await?;

        myfile
            .write("c\n".as_bytes())
            .await
            .inspect_err(|message| error!("Error writing to sysfs file: {message}"))?;
        myfile.flush().await?;

        Ok(())
    }

    async fn get_clocks(&self) -> Result<u32> {
        let clocks_file = File::open(self.hwmon_path.join(GPU_CLOCKS_SUFFIX)).await?;
        let mut reader = BufReader::new(clocks_file);
        loop {
            let mut line = String::new();
            if reader.read_line(&mut line).await? == 0 {
                break;
            }
            if line != "OD_SCLK:\n" {
                continue;
            }

            let mut line = String::new();
            if reader.read_line(&mut line).await? == 0 {
                break;
            }
            let mhz = match line.split_whitespace().nth(1) {
                Some(mhz) if mhz.ends_with("Mhz") => mhz.trim_end_matches("Mhz"),
                _ => break,
            };

            return Ok(mhz.parse()?);
        }
        Ok(0)
    }

    async fn set_min_clocks(&self, clocks: u32) -> Result<()> {
        // For AMD GPUs, set the lower limit (s 0)
        let mut myfile = File::create(self.hwmon_path.join(GPU_CLOCKS_SUFFIX))
            .await
            .inspect_err(|message| error!("Error opening sysfs file for writing: {message}"))?;

        // s 0 sets the lower limit
        let data = format!("s 0 {clocks}\n");
        myfile
            .write(data.as_bytes())
            .await
            .inspect_err(|message| error!("Error writing to sysfs file: {message}"))?;
        myfile.flush().await?;

        // Commit changes
        myfile
            .write("c\n".as_bytes())
            .await
            .inspect_err(|message| error!("Error writing to sysfs file: {message}"))?;
        myfile.flush().await?;

        Ok(())
    }

    async fn get_min_clocks(&self) -> Result<u32> {
        let contents = fs::read_to_string(self.hwmon_path.join(GPU_CLOCKS_SUFFIX))
            .await
            .map_err(|message| anyhow!("Error opening sysfs file for reading {message}"))?;

        for line in contents.lines() {
            let Some(caps) = GPU_CLOCK_LEVELS_REGEX.captures(line) else {
                continue;
            };

            // Only find the entry with index 0
            if &caps["index"] == "0" {
                let value: u32 = caps["value"].parse().map_err(|message| {
                    anyhow!("Unable to parse value for GPU power profile: {message}")
                })?;
                return Ok(value);
            }
        }

        bail!("Could not find minimum GPU clock frequency (index 0) in the clock data")
    }

    async fn set_max_clocks(&self, clocks: u32) -> Result<()> {
        // For AMD GPUs, set the upper limit (s 1)
        let mut myfile = File::create(self.hwmon_path.join(GPU_CLOCKS_SUFFIX))
            .await
            .inspect_err(|message| error!("Error opening sysfs file for writing: {message}"))?;

        // s 1 sets the upper limit
        let data = format!("s 1 {clocks}\n");
        myfile
            .write(data.as_bytes())
            .await
            .inspect_err(|message| error!("Error writing to sysfs file: {message}"))?;
        myfile.flush().await?;

        // Commit changes
        myfile
            .write("c\n".as_bytes())
            .await
            .inspect_err(|message| error!("Error writing to sysfs file: {message}"))?;
        myfile.flush().await?;

        Ok(())
    }

    async fn get_max_clocks(&self) -> Result<u32> {
        let contents = fs::read_to_string(self.hwmon_path.join(GPU_CLOCKS_SUFFIX))
            .await
            .map_err(|message| anyhow!("Error opening sysfs file for reading {message}"))?;

        for line in contents.lines() {
            let Some(caps) = GPU_CLOCK_LEVELS_REGEX.captures(line) else {
                continue;
            };

            // Only find the entry with index 1
            if &caps["index"] == "1" {
                let value: u32 = caps["value"].parse().map_err(|message| {
                    anyhow!("Unable to parse value for GPU power profile: {message}")
                })?;
                return Ok(value);
            }
        }

        bail!("Could not find maximum GPU clock frequency (index 1) in the clock data")
    }
}

<<<<<<< HEAD
// Intel GPU controller implementation using Xe driver
struct IntelI915Controller {
    path: PathBuf,
}
=======
pub(crate) async fn set_gpu_clocks(clocks: u32) -> Result<()> {
    // Set GPU clocks to given value valid
    // Only used when GPU Performance Level is manual, but write whenever called.
    let base = find_hwmon(GPU_HWMON_NAME)
        .await
        .inspect_err(|message| error!("Error finding hwmon: {message}"))?;
    let mut myfile = File::create(base.join(GPU_CLOCKS_SUFFIX))
        .await
        .inspect_err(|message| error!("Error opening sysfs file for writing: {message}"))?;
>>>>>>> f8c201e3

#[async_trait]
impl GpuClockController for IntelI915Controller {
    async fn get_clocks_range(&self) -> Result<RangeInclusive<u32>> {
        // For i915, the supported frequency range is in the rps_* files
        let min_path = self.path.join("gt_RPn_freq_mhz");
        let max_path = self.path.join("gt_RP0_freq_mhz");

        let min_val = fs::read_to_string(min_path)
            .await
            .map_err(|message| anyhow!("Error reading Intel min freq: {message}"))?
            .trim()
            .parse::<u32>()
            .map_err(|e| anyhow!("Error parsing min freq: {e}"))?;

        let max_val = fs::read_to_string(max_path)
            .await
            .map_err(|message| anyhow!("Error reading Intel max freq: {message}"))?
            .trim()
            .parse::<u32>()
            .map_err(|e| anyhow!("Error parsing max freq: {e}"))?;

        Ok(min_val..=max_val)
    }

    async fn set_clocks(&self, clocks: u32) -> Result<()> {
        // For Intel, we set both min and max to the same value to force the frequency
        let min_path = self.path.join("gt_min_freq_mhz");
        let max_path = self.path.join("gt_max_freq_mhz");

        let clocks_str = clocks.to_string();

        write_synced(min_path, clocks_str.as_bytes())
            .await
            .inspect_err(|message| error!("Error writing to Intel min freq: {message}"))?;

        write_synced(max_path, clocks_str.as_bytes())
            .await
            .inspect_err(|message| error!("Error writing to Intel max freq: {message}"))?;

        Ok(())
    }

    async fn get_clocks(&self) -> Result<u32> {
        let cur_path = self.path.join("gt_min_freq_mhz");

        let cur_val = fs::read_to_string(cur_path)
            .await
            .map_err(|message| anyhow!("Error reading Intel current freq: {message}"))?
            .trim()
            .parse::<u32>()
            .map_err(|e| anyhow!("Error parsing current freq: {e}"))?;

        Ok(cur_val)
    }

    // New methods to set min and max clocks separately for i915
    async fn set_min_clocks(&self, clocks: u32) -> Result<()> {
        let min_path = self.path.join("gt_min_freq_mhz");
        let clocks_str = clocks.to_string();

        write_synced(min_path, clocks_str.as_bytes())
            .await
            .inspect_err(|message| error!("Error writing to Intel min freq: {message}"))
    }

    async fn get_min_clocks(&self) -> Result<u32> {
        let min_path = self.path.join("gt_min_freq_mhz");
        let min_val = fs::read_to_string(min_path)
            .await
            .map_err(|message| anyhow!("Error reading Intel min freq: {message}"))?
            .trim()
            .parse::<u32>()
            .map_err(|e| anyhow!("Error parsing min freq: {e}"))?;
        Ok(min_val)
    }
    async fn set_max_clocks(&self, clocks: u32) -> Result<()> {
        let max_path = self.path.join("gt_max_freq_mhz");
        let clocks_str = clocks.to_string();

        write_synced(max_path, clocks_str.as_bytes())
            .await
            .inspect_err(|message| error!("Error writing to Intel max freq: {message}"))
    }

    async fn get_max_clocks(&self) -> Result<u32> {
        let max_path = self.path.join("gt_max_freq_mhz");
        let max_val = fs::read_to_string(max_path)
            .await
            .map_err(|message| anyhow!("Error reading Intel max freq: {message}"))?
            .trim()
            .parse::<u32>()
            .map_err(|e| anyhow!("Error parsing max freq: {e}"))?;
        Ok(max_val)
    }
}

// Intel GPU controller implementation using Xe driver
struct IntelXeController {
    path: PathBuf,
}

#[async_trait]
impl GpuClockController for IntelXeController {
    async fn get_clocks_range(&self) -> Result<RangeInclusive<u32>> {
        // For Xe, directly use hardware limits
        let min_path = self.path.join("device/tile0/gt0/freq0/rpn_freq");
        let max_path = self.path.join("device/tile0/gt0/freq0/rp0_freq");

        let min_val = fs::read_to_string(min_path)
            .await
            .map_err(|message| anyhow!("Error reading Intel Xe min freq: {message}"))?
            .trim()
            .parse::<u32>()
            .map_err(|e| anyhow!("Error parsing min freq: {e}"))?;

        let max_val = fs::read_to_string(max_path)
            .await
            .map_err(|message| anyhow!("Error reading Intel Xe max freq: {message}"))?
            .trim()
            .parse::<u32>()
            .map_err(|e| anyhow!("Error parsing max freq: {e}"))?;

        Ok(min_val..=max_val)
    }

    async fn set_clocks(&self, clocks: u32) -> Result<()> {
        let min_path = self.path.join("device/tile0/gt0/freq0/min_freq");
        let max_path = self.path.join("device/tile0/gt0/freq0/max_freq");

        let clocks_str = clocks.to_string();

        write_synced(min_path, clocks_str.as_bytes())
            .await
            .inspect_err(|message| error!("Error writing to Intel Xe min freq: {message}"))?;

        write_synced(max_path, clocks_str.as_bytes())
            .await
            .inspect_err(|message| error!("Error writing to Intel Xe max freq: {message}"))?;

        Ok(())
    }

    async fn get_clocks(&self) -> Result<u32> {
        let cur_path = self.path.join("device/tile0/gt0/freq0/min_freq");

        let cur_val = fs::read_to_string(cur_path)
            .await
            .map_err(|message| anyhow!("Error reading Intel Xe current freq: {message}"))?
            .trim()
            .parse::<u32>()
            .map_err(|e| anyhow!("Error parsing current freq: {e}"))?;

        Ok(cur_val)
    }

    // New methods to set min and max clocks separately for Xe
    async fn set_min_clocks(&self, clocks: u32) -> Result<()> {
        let min_path = self.path.join("device/tile0/gt0/freq0/min_freq");
        let clocks_str = clocks.to_string();

        write_synced(min_path, clocks_str.as_bytes())
            .await
            .inspect_err(|message| error!("Error writing to Intel Xe min freq: {message}"))
    }

    async fn get_min_clocks(&self) -> Result<u32> {
        let min_path = self.path.join("device/tile0/gt0/freq0/min_freq");
        let min_val = fs::read_to_string(min_path)
            .await
            .map_err(|message| anyhow!("Error reading Intel Xe min freq: {message}"))?
            .trim()
            .parse::<u32>()
            .map_err(|e| anyhow!("Error parsing min freq: {e}"))?;
        Ok(min_val)
    }

    async fn set_max_clocks(&self, clocks: u32) -> Result<()> {
        let max_path = self.path.join("device/tile0/gt0/freq0/max_freq");
        let clocks_str = clocks.to_string();

        write_synced(max_path, clocks_str.as_bytes())
            .await
            .inspect_err(|message| error!("Error writing to Intel Xe max freq: {message}"))
    }

    async fn get_max_clocks(&self) -> Result<u32> {
        let max_path = self.path.join("device/tile0/gt0/freq0/max_freq");
        let max_val = fs::read_to_string(max_path)
            .await
            .map_err(|message| anyhow!("Error reading Intel Xe max freq: {message}"))?
            .trim()
            .parse::<u32>()
            .map_err(|e| anyhow!("Error parsing max freq: {e}"))?;
        Ok(max_val)
    }
}

// Helper function to check if a path exists
async fn path_exists(path: impl AsRef<Path>) -> bool {
    (try_exists(path).await).unwrap_or(false)
}

// Helper function to check if a GPU is enabled
async fn is_gpu_enabled(card_path: impl AsRef<Path>) -> bool {
    let enable_path = card_path.as_ref().join("device/enable");

    if !path_exists(&enable_path).await {
        return true; // Assume enabled if no enable file exists
    }

    match fs::read_to_string(&enable_path).await {
        Ok(content) => content.trim() == "1",
        Err(_) => true, // Assume enabled if can't read the file
    }
}

// Factory function to get the appropriate GPU controller
async fn get_gpu_controller() -> Result<Box<dyn GpuClockController>> {
    // First try AMD GPU via HWMON
    if let Ok(path) = find_hwmon(GPU_HWMON_NAME).await {
        debug!("Found AMD GPU via HWMON");
        return Ok(Box::new(AmdGpuController { hwmon_path: path }));
    }

    // If no AMD GPU, try Intel GPUs
    for card_num in 0..4 {
        // Check card0 to card3
        let card_path = PathBuf::from(format!("/sys/class/drm/card{}", card_num));

        // Skip if path doesn't exist
        if !path_exists(&card_path).await {
            continue;
        }

        // Skip if GPU is disabled
        if !is_gpu_enabled(&card_path).await {
            debug!("Skipping disabled GPU at {}", card_path.display());
            continue;
        }

        // Check for Intel i915
        if path_exists(card_path.join("gt_min_freq_mhz")).await {
            debug!("Found Intel i915 GPU at {}", card_path.display());
            return Ok(Box::new(IntelI915Controller { path: card_path }));
        }

        // Check for Intel Xe
        if path_exists(card_path.join("device/tile0/gt0/freq0/min_freq")).await {
            debug!("Found Intel Xe GPU at {}", card_path.display());
            return Ok(Box::new(IntelXeController { path: card_path }));
        }
    }

    bail!("No supported GPU found")
}

pub(crate) async fn get_gpu_clocks_range() -> Result<RangeInclusive<u32>> {
    // First try to get from config
    if let Some(range) = platform_config()
        .await?
        .as_ref()
        .and_then(|config| config.gpu_clocks)
    {
        return Ok(range.min..=range.max);
    }

    // If no config, use the appropriate controller
    let controller = get_gpu_controller().await?;
    controller.get_clocks_range().await
}

pub(crate) async fn set_gpu_clocks(clocks: u32) -> Result<()> {
    let controller = get_gpu_controller().await?;
    controller.set_clocks(clocks).await
}

pub(crate) async fn get_gpu_clocks() -> Result<u32> {
    let controller = get_gpu_controller().await?;
    controller.get_clocks().await
}

async fn find_sysdir(prefix: impl AsRef<Path>, expected: &str) -> Result<PathBuf> {
    let mut dir = fs::read_dir(prefix.as_ref()).await?;
    loop {
        let base = match dir.next_entry().await? {
            Some(entry) => entry.path(),
            None => bail!("prefix not found"),
        };
        let file_name = base.join("name");
        let name = fs::read_to_string(file_name.as_path())
            .await?
            .trim()
            .to_string();
        if name == expected {
            return Ok(base);
        }
    }
}

async fn find_hwmon(hwmon: &str) -> Result<PathBuf> {
    find_sysdir(path(HWMON_PREFIX), hwmon).await
}

async fn find_platform_profile(name: &str) -> Result<PathBuf> {
    find_sysdir(path(PLATFORM_PROFILE_PREFIX), name).await
}

#[async_trait]
impl TdpLimitManager for GpuHwmonTdpLimitManager {
    async fn get_tdp_limit(&self) -> Result<u32> {
        let base = find_hwmon(GPU_HWMON_NAME).await?;
        let power1cap = fs::read_to_string(base.join(TDP_LIMIT1)).await?;
        let power1cap: u32 = power1cap.trim_end().parse()?;
        Ok(power1cap / 1_000_000)
    }

    async fn set_tdp_limit(&self, limit: u32) -> Result<()> {
        ensure!(
            self.get_tdp_limit_range().await?.contains(&limit),
            "Invalid limit"
        );

        let data = format!("{limit}000000");

        let base = find_hwmon(GPU_HWMON_NAME).await?;
        write_synced(base.join(TDP_LIMIT1), data.as_bytes())
            .await
            .inspect_err(|message| {
                error!("Error opening sysfs power1_cap file for writing TDP limits {message}");
            })?;

        if let Ok(mut power2file) = File::create(base.join(TDP_LIMIT2)).await {
            power2file
                .write(data.as_bytes())
                .await
                .inspect_err(|message| error!("Error writing to power2_cap file: {message}"))?;
            power2file.flush().await?;
        }
        Ok(())
    }

    async fn get_tdp_limit_range(&self) -> Result<RangeInclusive<u32>> {
        let config = platform_config().await?;
        let config = config
            .as_ref()
            .and_then(|config| config.tdp_limit.as_ref())
            .ok_or(anyhow!("No TDP limit configured"))?;

        if let Some(range) = config.range {
            return Ok(range.min..=range.max);
        }
        bail!("No TDP limit range configured");
    }
}

impl LenovoWmiTdpLimitManager {
    const PREFIX: &str = "/sys/class/firmware-attributes/lenovo-wmi-other-0/attributes";
    const SPL_SUFFIX: &str = "ppt_pl1_spl";
    const SPPT_SUFFIX: &str = "ppt_pl2_sppt";
    const FPPT_SUFFIX: &str = "ppt_pl3_fppt";
}

#[async_trait]
impl TdpLimitManager for LenovoWmiTdpLimitManager {
    async fn get_tdp_limit(&self) -> Result<u32> {
        let config = platform_config().await?;
        if let Some(config) = config
            .as_ref()
            .and_then(|config| config.performance_profile.as_ref())
        {
            ensure!(
                get_platform_profile(&config.platform_profile_name).await? == "custom",
                "TDP limiting not active"
            );
        }
        let base = path(Self::PREFIX);

        fs::read_to_string(base.join(Self::SPL_SUFFIX).join("current_value"))
            .await
            .map_err(|message| anyhow!("Error reading sysfs: {message}"))?
            .trim()
            .parse()
            .map_err(|e| anyhow!("Error parsing value: {e}"))
    }

    async fn set_tdp_limit(&self, limit: u32) -> Result<()> {
        ensure!(
            self.get_tdp_limit_range().await?.contains(&limit),
            "Invalid limit"
        );

        let limit = limit.to_string();
        let base = path(Self::PREFIX);
        write_synced(
            base.join(Self::SPL_SUFFIX).join("current_value"),
            limit.as_bytes(),
        )
        .await
        .inspect_err(|message| error!("Error writing to sysfs file: {message}"))?;
        write_synced(
            base.join(Self::SPPT_SUFFIX).join("current_value"),
            limit.as_bytes(),
        )
        .await
        .inspect_err(|message| error!("Error writing to sysfs file: {message}"))?;
        write_synced(
            base.join(Self::FPPT_SUFFIX).join("current_value"),
            limit.as_bytes(),
        )
        .await
        .inspect_err(|message| error!("Error writing to sysfs file: {message}"))
    }

    async fn get_tdp_limit_range(&self) -> Result<RangeInclusive<u32>> {
        let base = path(Self::PREFIX).join(Self::SPL_SUFFIX);

        let min: u32 = fs::read_to_string(base.join("min_value"))
            .await
            .map_err(|message| anyhow!("Error reading sysfs: {message}"))?
            .trim()
            .parse()
            .map_err(|e| anyhow!("Error parsing value: {e}"))?;
        let max: u32 = fs::read_to_string(base.join("max_value"))
            .await
            .map_err(|message| anyhow!("Error reading sysfs: {message}"))?
            .trim()
            .parse()
            .map_err(|e| anyhow!("Error parsing value: {e}"))?;
        Ok(min..=max)
    }

    async fn is_active(&self) -> Result<bool> {
        let config = platform_config().await?;
        if let Some(config) = config
            .as_ref()
            .and_then(|config| config.performance_profile.as_ref())
        {
            Ok(get_platform_profile(&config.platform_profile_name).await? == "custom")
        } else {
            Ok(true)
        }
    }
}

<<<<<<< HEAD
impl ZotacZoneTdpLimitManager {
    const PREFIX: &str = "/sys/class/firmware-attributes/zotac_zone_platform/attributes";
    const SPL_SUFFIX: &str = "ppt_pl1_spl";
    const SPPT_SUFFIX: &str = "ppt_pl2_sppt";
    const FPPT_SUFFIX: &str = "ppt_pl3_fppt";
}

#[async_trait]
impl TdpLimitManager for ZotacZoneTdpLimitManager {
    async fn get_tdp_limit(&self) -> Result<u32> {
        let config = platform_config().await?;
        if let Some(config) = config
            .as_ref()
            .and_then(|config| config.performance_profile.as_ref())
        {
            ensure!(
                get_platform_profile(&config.platform_profile_name).await? == "custom",
                "TDP limiting not active"
            );
        }
        let base = path(Self::PREFIX);

        fs::read_to_string(base.join(Self::SPL_SUFFIX).join("current_value"))
            .await
            .map_err(|message| anyhow!("Error reading sysfs: {message}"))?
            .trim()
            .parse()
            .map_err(|e| anyhow!("Error parsing value: {e}"))
    }

    async fn set_tdp_limit(&self, limit: u32) -> Result<()> {
        ensure!(
            self.get_tdp_limit_range().await?.contains(&limit),
            "Invalid limit"
        );

        let limit = limit.to_string();
        let base = path(Self::PREFIX);
        write_synced(
            base.join(Self::SPL_SUFFIX).join("current_value"),
            limit.as_bytes(),
        )
        .await
        .inspect_err(|message| error!("Error writing to sysfs file: {message}"))?;
        write_synced(
            base.join(Self::SPPT_SUFFIX).join("current_value"),
            limit.as_bytes(),
        )
        .await
        .inspect_err(|message| error!("Error writing to sysfs file: {message}"))?;
        write_synced(
            base.join(Self::FPPT_SUFFIX).join("current_value"),
            limit.as_bytes(),
        )
        .await
        .inspect_err(|message| error!("Error writing to sysfs file: {message}"))
    }

    async fn get_tdp_limit_range(&self) -> Result<RangeInclusive<u32>> {
        let base = path(Self::PREFIX).join(Self::SPL_SUFFIX);

        let min: u32 = fs::read_to_string(base.join("min_value"))
            .await
            .map_err(|message| anyhow!("Error reading sysfs: {message}"))?
            .trim()
            .parse()
            .map_err(|e| anyhow!("Error parsing value: {e}"))?;
        let max: u32 = fs::read_to_string(base.join("max_value"))
            .await
            .map_err(|message| anyhow!("Error reading sysfs: {message}"))?
            .trim()
            .parse()
            .map_err(|e| anyhow!("Error parsing value: {e}"))?;
        Ok(min..=max)
    }

    async fn is_active(&self) -> Result<bool> {
        let config = platform_config().await?;
        if let Some(config) = config
            .as_ref()
            .and_then(|config| config.performance_profile.as_ref())
        {
            Ok(get_platform_profile(&config.platform_profile_name).await? == "custom")
        } else {
            Ok(true)
        }
    }
}

impl AsusArmouryTdpLimitManager {
    const PREFIX: &str = "/sys/class/firmware-attributes/asus-armoury/attributes";
    const SPL_SUFFIX: &str = "ppt_pl1_spl";
    const SPPT_SUFFIX: &str = "ppt_pl2_sppt";
    const FPPT_SUFFIX: &str = "ppt_pl3_fppt";
}

#[async_trait]
impl TdpLimitManager for AsusArmouryTdpLimitManager {
    async fn get_tdp_limit(&self) -> Result<u32> {
        let config = platform_config().await?;
        if let Some(config) = config
            .as_ref()
            .and_then(|config| config.performance_profile.as_ref())
        {
            ensure!(
                get_platform_profile(&config.platform_profile_name).await? == "performance",
                "TDP limiting not active"
            );
        }
        let base = path(Self::PREFIX);

        fs::read_to_string(base.join(Self::SPL_SUFFIX).join("current_value"))
            .await
            .map_err(|message| anyhow!("Error reading sysfs: {message}"))?
            .trim()
            .parse()
            .map_err(|e| anyhow!("Error parsing value: {e}"))
    }

    async fn set_tdp_limit(&self, limit: u32) -> Result<()> {
        ensure!(
            self.get_tdp_limit_range().await?.contains(&limit),
            "Invalid limit"
        );

        let limit = limit.to_string();
        let base = path(Self::PREFIX);
        write_synced(
            base.join(Self::SPL_SUFFIX).join("current_value"),
            limit.as_bytes(),
        )
        .await
        .inspect_err(|message| error!("Error writing to sysfs file: {message}"))?;
        write_synced(
            base.join(Self::SPPT_SUFFIX).join("current_value"),
            limit.as_bytes(),
        )
        .await
        .inspect_err(|message| error!("Error writing to sysfs file: {message}"))?;
        write_synced(
            base.join(Self::FPPT_SUFFIX).join("current_value"),
            limit.as_bytes(),
        )
        .await
        .inspect_err(|message| error!("Error writing to sysfs file: {message}"))
    }

    async fn get_tdp_limit_range(&self) -> Result<RangeInclusive<u32>> {
        let base = path(Self::PREFIX).join(Self::SPL_SUFFIX);

        let min: u32 = fs::read_to_string(base.join("min_value"))
            .await
            .map_err(|message| anyhow!("Error reading sysfs: {message}"))?
            .trim()
            .parse()
            .map_err(|e| anyhow!("Error parsing value: {e}"))?;
        let max: u32 = fs::read_to_string(base.join("max_value"))
            .await
            .map_err(|message| anyhow!("Error reading sysfs: {message}"))?
            .trim()
            .parse()
            .map_err(|e| anyhow!("Error parsing value: {e}"))?;
        Ok(min..=max)
    }

    async fn is_active(&self) -> Result<bool> {
        let config = platform_config().await?;
        if let Some(config) = config
            .as_ref()
            .and_then(|config| config.performance_profile.as_ref())
        {
            Ok(get_platform_profile(&config.platform_profile_name).await? == "performance")
        } else {
            Ok(true)
        }
    }
}

impl MsiWmiTdpLimitManager {
    const PREFIX: &str = "/sys/class/firmware-attributes/msi-wmi-platform/attributes";
    const SPL_SUFFIX: &str = "ppt_pl1_spl";
    const SPPT_SUFFIX: &str = "ppt_pl2_sppt";
}

#[async_trait]
impl TdpLimitManager for MsiWmiTdpLimitManager {
    async fn get_tdp_limit(&self) -> Result<u32> {
        let base = path(Self::PREFIX);

        fs::read_to_string(base.join(Self::SPL_SUFFIX).join("current_value"))
            .await
            .map_err(|message| anyhow!("Error reading sysfs: {message}"))?
            .trim()
            .parse()
            .map_err(|e| anyhow!("Error parsing value: {e}"))
    }

    async fn set_tdp_limit(&self, limit: u32) -> Result<()> {
        ensure!(
            self.get_tdp_limit_range().await?.contains(&limit),
            "Invalid limit"
        );

        let limit = limit.to_string();
        let base = path(Self::PREFIX);
        write_synced(
            base.join(Self::SPL_SUFFIX).join("current_value"),
            limit.as_bytes(),
        )
        .await
        .inspect_err(|message| error!("Error writing to sysfs file: {message}"))?;
        write_synced(
            base.join(Self::SPPT_SUFFIX).join("current_value"),
            limit.as_bytes(),
        )
        .await
        .inspect_err(|message| error!("Error writing to sysfs file: {message}"))
    }

    async fn get_tdp_limit_range(&self) -> Result<RangeInclusive<u32>> {
        let base = path(Self::PREFIX).join(Self::SPL_SUFFIX);

        let min: u32 = fs::read_to_string(base.join("min_value"))
            .await
            .map_err(|message| anyhow!("Error reading sysfs: {message}"))?
            .trim()
            .parse()
            .map_err(|e| anyhow!("Error parsing value: {e}"))?;
        let max: u32 = fs::read_to_string(base.join("max_value"))
            .await
            .map_err(|message| anyhow!("Error reading sysfs: {message}"))?
            .trim()
            .parse()
            .map_err(|e| anyhow!("Error parsing value: {e}"))?;
        Ok(min..=max)
    }
}

=======
impl PowerStationTdpLimitManager {
    // PowerStation DBus service information
    const DBUS_SERVICE_NAME: &str = "org.shadowblip.PowerStation";
    const DBUS_BASE_PATH: &str = "/org/shadowblip/Performance/GPU";
    const DBUS_CARD_PREFIX: &str = "card";
    const DBUS_GPU_INTERFACE: &str = "org.shadowblip.GPU.Card";
    const DBUS_TDP_INTERFACE: &str = "org.shadowblip.GPU.Card.TDP";

    // Find appropriate GPU card path from PowerStation DBus service
    // Uses cached path if available, otherwise performs lookup
    async fn find_gpu_card_path(&self) -> Result<String> {
        // Check if we have a cached path
        if let Some(path) = self.gpu_card_path.lock().unwrap().clone() {
            return Ok(path);
        }

        // Connect to the system DBus
        let connection = Connection::system().await?;

        // Check if PowerStation service is available
        if !self.check_dbus_service(&connection).await? {
            bail!("PowerStation DBus service is not running");
        }

        // Query available GPU cards
        let cards = self.query_gpu_cards(&connection).await?;
        if cards.is_empty() {
            bail!("No GPU cards found in PowerStation");
        }

        // Select the appropriate card (prefer discrete GPU if available)
        let path = self.select_appropriate_card(&connection, cards).await?;

        // Cache the path for future use
        *self.gpu_card_path.lock().unwrap() = Some(path.clone());

        Ok(path)
    }

    // Check if PowerStation DBus service is running
    async fn check_dbus_service(&self, connection: &zbus::Connection) -> Result<bool> {
        use zbus::fdo;
        let proxy = fdo::DBusProxy::new(&connection).await?;
        let names = proxy.list_names().await?;
        Ok(names
            .iter()
            .any(|name| name.as_str() == Self::DBUS_SERVICE_NAME))
    }

    // Query all available GPU cards from PowerStation
    async fn query_gpu_cards(&self, connection: &zbus::Connection) -> Result<Vec<String>> {
        let gpu_path = format!("{}", Self::DBUS_BASE_PATH);

        // Get a proxy to the GPU interface
        let path = ObjectPath::try_from(gpu_path.as_str())?;
        let proxy = zbus::Proxy::new(
            connection,
            Self::DBUS_SERVICE_NAME,
            path,
            "org.shadowblip.GPU",
        )
        .await?;

        // Call EnumerateCards method to get all GPU cards
        let cards: Vec<OwnedObjectPath> = proxy
            .call::<_, _, Vec<OwnedObjectPath>>("EnumerateCards", &())
            .await
            .inspect_err(|message| error!("Error calling EnumerateCards: {message}"))?;

        // Extract card names from paths
        let cards: Vec<String> = cards
            .into_iter()
            .filter_map(|path| {
                let path_str = path.to_string();
                path_str
                    .split('/')
                    .last()
                    .filter(|s| s.starts_with(Self::DBUS_CARD_PREFIX))
                    .map(String::from)
            })
            .collect();

        Ok(cards)
    }

    // Select the appropriate GPU card, preferring discrete GPU over integrated
    async fn select_appropriate_card(
        &self,
        connection: &zbus::Connection,
        cards: Vec<String>,
    ) -> Result<String> {
        for card in &cards {
            let card_path = format!("{}/{}", Self::DBUS_BASE_PATH, card);

            // Get a proxy to the Properties interface
            let path = ObjectPath::try_from(card_path.as_str())?;
            let proxy = zbus::Proxy::new(
                connection,
                Self::DBUS_SERVICE_NAME,
                path,
                "org.freedesktop.DBus.Properties",
            )
            .await?;

            // Get the Class property
            let class = proxy
                .call::<_, _, OwnedValue>("Get", &(Self::DBUS_GPU_INTERFACE, "Class"))
                .await
                .inspect_err(|message| error!("Error calling Get: {message}"))?;

            let class: String = class.try_into()?;

            // If we find a discrete GPU, use it
            if class == "discrete" {
                return Ok(card_path);
            }
        }

        // If no discrete GPU found, use the first card
        if let Some(card) = cards.first() {
            return Ok(format!("{}/{}", Self::DBUS_BASE_PATH, card));
        }

        bail!("No suitable GPU card found")
    }

    // Set the TDP boost property
    async fn set_tdp_boost(&self, boost: u32) -> Result<()> {
        debug!("Setting PowerStation TDP boost to {boost}");

        // Connect to system DBus
        let connection = Connection::system().await?;

        // Find the GPU card path
        let card_path = self.find_gpu_card_path().await?;

        // Get a proxy to set the TDP boost property
        let path = ObjectPath::try_from(card_path.as_str())?;
        let proxy = zbus::Proxy::new(
            &connection,
            Self::DBUS_SERVICE_NAME,
            path,
            "org.freedesktop.DBus.Properties",
        )
        .await
        .inspect_err(|message| error!("Error creating proxy: {message}"))?;

        // Set the TDP boost property (convert u32 to double)
        proxy
            .call::<_, _, ()>(
                "Set",
                &(
                    Self::DBUS_TDP_INTERFACE,
                    "Boost",
                    zbus::zvariant::Value::from(boost as f64),
                ),
            )
            .await
            .inspect_err(|message| error!("Error calling Set: {message}"))?;

        Ok(())
    }

    // Helper method to get property values from D-Bus
    async fn get_tdp_property_value(&self, property_name: &str, interface: &str) -> Result<f64> {
        // Connect to system DBus
        let connection = Connection::system().await?;

        // Find the GPU card path
        let card_path = self
            .find_gpu_card_path()
            .await
            .inspect_err(|message| error!("Error finding GPU card path: {message}"))?;

        // Get a proxy to query property
        let path = ObjectPath::try_from(card_path.as_str())?;
        let proxy = zbus::Proxy::new(
            &connection,
            Self::DBUS_SERVICE_NAME,
            path,
            "org.freedesktop.DBus.Properties",
        )
        .await
        .inspect_err(|message| error!("Error creating proxy: {message}"))?;

        // Get the property
        let value = proxy
            .call::<_, _, OwnedValue>("Get", &(interface, property_name))
            .await
            .inspect_err(|message| error!("Error calling Get for {property_name}: {message}"))?;

        // Convert to f64
        let value: f64 = value.try_into()?;
        Ok(value)
    }

    async fn get_min_tdp(&self) -> Result<u32> {
        let min_tdp = self
            .get_tdp_property_value("MinTdp", Self::DBUS_TDP_INTERFACE)
            .await?;
        Ok(min_tdp.round() as u32)
    }

    async fn get_max_tdp(&self) -> Result<u32> {
        let max_tdp = self
            .get_tdp_property_value("MaxTdp", Self::DBUS_TDP_INTERFACE)
            .await?;
        Ok(max_tdp.round() as u32)
    }

    async fn get_max_boost(&self) -> Result<u32> {
        let max_boost = self
            .get_tdp_property_value("MaxBoost", Self::DBUS_TDP_INTERFACE)
            .await?;
        Ok(max_boost.round() as u32)
    }
}

#[async_trait]
impl TdpLimitManager for PowerStationTdpLimitManager {
    async fn get_tdp_limit(&self) -> Result<u32> {
        debug!("Getting PowerStation TDP limit");
        let tdp_value = self
            .get_tdp_property_value("TDP", Self::DBUS_TDP_INTERFACE)
            .await?;
        Ok(tdp_value.round() as u32)
    }

    async fn set_tdp_limit(&self, limit: u32) -> Result<()> {
        debug!("Setting PowerStation TDP limit to {limit}");
        // Check if limit is within range
        let range = self.get_tdp_limit_range().await?;
        ensure!(
            range.contains(&limit),
            "TDP limit {} is outside allowed range {:?}",
            limit,
            range
        );

        // Connect to system DBus
        let connection = Connection::system().await?;

        // Find the GPU card path
        let card_path = self.find_gpu_card_path().await?;

        // Get a proxy to set the TDP property
        let path = ObjectPath::try_from(card_path.as_str())?;
        let proxy = zbus::Proxy::new(
            &connection,
            Self::DBUS_SERVICE_NAME,
            path,
            "org.freedesktop.DBus.Properties",
        )
        .await
        .inspect_err(|message| error!("Error creating proxy: {message}"))?;

        // Set the TDP property (convert u32 to double)
        proxy
            .call::<_, _, ()>(
                "Set",
                &(
                    Self::DBUS_TDP_INTERFACE,
                    "TDP",
                    zbus::zvariant::Value::from(limit as f64),
                ),
            )
            .await
            .inspect_err(|message| error!("Error calling Set: {message}"))?;

        Ok(())
    }

    // Implementation of the required get_tdp_limit_range method
    async fn get_tdp_limit_range(&self) -> Result<RangeInclusive<u32>> {
        let min_tdp = self
            .get_min_tdp()
            .await
            .map_err(|e| anyhow!("Error getting min TDP: {e}"))?;
        let max_tdp = self
            .get_max_tdp()
            .await
            .map_err(|e| anyhow!("Error getting max TDP: {e}"))?;
        Ok(min_tdp..=max_tdp)
    }

    async fn is_active(&self) -> Result<bool> {
        // Only check if PowerStation DBus service is running
        let connection = Connection::system().await?;
        self.check_dbus_service(&connection).await
    }
}
>>>>>>> f8c201e3

pub(crate) async fn get_max_charge_level() -> Result<i32> {
    let config = platform_config().await?;
    let config = config
        .as_ref()
        .and_then(|config| config.battery_charge_limit.as_ref())
        .ok_or(anyhow!("No battery charge limit configured"))?;
    let base = find_hwmon(config.hwmon_name.as_str()).await?;

    fs::read_to_string(base.join(config.attribute.as_str()))
        .await
        .map_err(|message| anyhow!("Error reading sysfs: {message}"))?
        .trim()
        .parse()
        .map_err(|e| anyhow!("Error parsing value: {e}"))
}

pub(crate) async fn set_max_charge_level(limit: i32) -> Result<()> {
    ensure!((0..=100).contains(&limit), "Invalid limit");
    let data = limit.to_string();
    let config = platform_config().await?;
    let config = config
        .as_ref()
        .and_then(|config| config.battery_charge_limit.as_ref())
        .ok_or(anyhow!("No battery charge limit configured"))?;
    let base = find_hwmon(config.hwmon_name.as_str()).await?;

    write_synced(base.join(config.attribute.as_str()), data.as_bytes())
        .await
        .inspect_err(|message| error!("Error writing to sysfs file: {message}"))
}

pub(crate) async fn get_available_platform_profiles(name: &str) -> Result<Vec<String>> {
    let base = find_platform_profile(name).await?;
    Ok(fs::read_to_string(base.join("choices"))
        .await
        .map_err(|message| anyhow!("Error reading sysfs: {message}"))?
        .trim()
        .split(' ')
        .map(ToString::to_string)
        .collect())
}

pub(crate) async fn get_platform_profile(name: &str) -> Result<String> {
    let base = find_platform_profile(name).await?;
    Ok(fs::read_to_string(base.join("profile"))
        .await
        .map_err(|message| anyhow!("Error reading sysfs: {message}"))?
        .trim()
        .to_string())
}

pub(crate) async fn set_platform_profile(name: &str, profile: &str) -> Result<()> {
    let base = find_platform_profile(name).await?;
    fs::write(base.join("profile"), profile.as_bytes())
        .await
        .map_err(|message| anyhow!("Error writing to sysfs: {message}"))
}

#[cfg(test)]
pub(crate) mod test {
    use super::*;
    use crate::hardware::test::fake_model;
    use crate::hardware::SteamDeckVariant;
    use crate::platform::{BatteryChargeLimitConfig, PlatformConfig, RangeConfig, TdpLimitConfig};
    use crate::{enum_roundtrip, testing};
    use anyhow::anyhow;
    use tokio::fs::{create_dir_all, read_to_string, remove_dir, write};

    pub async fn setup() -> Result<()> {
        // Use hwmon5 just as a test. We needed a subfolder of HWMON_PREFIX
        // and this is as good as any.
        let base = path(HWMON_PREFIX).join("hwmon5");
        let filename = base.join(GPU_PERFORMANCE_LEVEL_SUFFIX);
        // Creates hwmon path, including device subpath
        create_dir_all(filename.parent().unwrap()).await?;
        // Writes name file as addgpu so find_hwmon() will find it.
        write_synced(base.join("name"), GPU_HWMON_NAME.as_bytes()).await?;
        Ok(())
    }

    pub async fn create_nodes() -> Result<()> {
        setup().await?;
        let base = find_hwmon(GPU_HWMON_NAME).await?;

        let filename = base.join(GPU_PERFORMANCE_LEVEL_SUFFIX);
        write(filename.as_path(), "auto\n").await?;

        let filename = base.join(GPU_POWER_PROFILE_SUFFIX);
        let contents = " 1 3D_FULL_SCREEN
 3          VIDEO*
 4             VR
 5        COMPUTE
 6         CUSTOM
 8         CAPPED
 9       UNCAPPED";
        write(filename.as_path(), contents).await?;

        let filename = base.join(TDP_LIMIT1);
        write(filename.as_path(), "15000000\n").await?;

        let base = path(HWMON_PREFIX).join("hwmon6");
        create_dir_all(&base).await?;

        write(base.join("name"), "steamdeck_hwmon\n").await?;

        write(base.join("max_battery_charge_level"), "10\n").await?;

        let base = path(PLATFORM_PROFILE_PREFIX).join("platform-profile-0");
        create_dir_all(&base).await?;
        write_synced(base.join("name"), b"power-driver\n").await?;
        write_synced(base.join("choices"), b"a b c\n").await?;

        Ok(())
    }

    pub async fn write_clocks(mhz: u32) {
        let base = find_hwmon(GPU_HWMON_NAME).await.unwrap();
        let filename = base.join(GPU_CLOCKS_SUFFIX);
        create_dir_all(filename.parent().unwrap())
            .await
            .expect("create_dir_all");

        let contents = format!(
            "OD_SCLK:
0:       {mhz}Mhz
1:       {mhz}Mhz
OD_RANGE:
SCLK:     200Mhz       1600Mhz
CCLK:    1400Mhz       3500Mhz
CCLK_RANGE in Core0:
0:       1400Mhz
1:       3500Mhz\n"
        );

        write(filename.as_path(), contents).await.expect("write");
    }

    pub async fn read_clocks() -> Result<String, std::io::Error> {
        let base = find_hwmon(GPU_HWMON_NAME).await.unwrap();
        read_to_string(base.join(GPU_CLOCKS_SUFFIX)).await
    }

    pub fn format_clocks(mhz: u32) -> String {
        format!("s 0 {mhz}\ns 1 {mhz}\nc\n")
    }

    #[tokio::test]
    async fn test_get_gpu_performance_level() {
        let _h = testing::start();

        setup().await.expect("setup");
        let base = find_hwmon(GPU_HWMON_NAME).await.unwrap();
        let filename = base.join(GPU_PERFORMANCE_LEVEL_SUFFIX);
        assert!(get_gpu_performance_level().await.is_err());

        write(filename.as_path(), "auto\n").await.expect("write");
        assert_eq!(
            get_gpu_performance_level().await.unwrap(),
            GPUPerformanceLevel::Auto
        );

        write(filename.as_path(), "low\n").await.expect("write");
        assert_eq!(
            get_gpu_performance_level().await.unwrap(),
            GPUPerformanceLevel::Low
        );

        write(filename.as_path(), "high\n").await.expect("write");
        assert_eq!(
            get_gpu_performance_level().await.unwrap(),
            GPUPerformanceLevel::High
        );

        write(filename.as_path(), "manual\n").await.expect("write");
        assert_eq!(
            get_gpu_performance_level().await.unwrap(),
            GPUPerformanceLevel::Manual
        );

        write(filename.as_path(), "profile_peak\n")
            .await
            .expect("write");
        assert_eq!(
            get_gpu_performance_level().await.unwrap(),
            GPUPerformanceLevel::ProfilePeak
        );

        write(filename.as_path(), "nothing\n").await.expect("write");
        assert!(get_gpu_performance_level().await.is_err());
    }

    #[tokio::test]
    async fn test_set_gpu_performance_level() {
        let _h = testing::start();

        setup().await.expect("setup");
        let base = find_hwmon(GPU_HWMON_NAME).await.unwrap();
        let filename = base.join(GPU_PERFORMANCE_LEVEL_SUFFIX);

        set_gpu_performance_level(GPUPerformanceLevel::Auto)
            .await
            .expect("set");
        assert_eq!(
            read_to_string(filename.as_path()).await.unwrap().trim(),
            "auto"
        );
        set_gpu_performance_level(GPUPerformanceLevel::Low)
            .await
            .expect("set");
        assert_eq!(
            read_to_string(filename.as_path()).await.unwrap().trim(),
            "low"
        );
        set_gpu_performance_level(GPUPerformanceLevel::High)
            .await
            .expect("set");
        assert_eq!(
            read_to_string(filename.as_path()).await.unwrap().trim(),
            "high"
        );
        set_gpu_performance_level(GPUPerformanceLevel::Manual)
            .await
            .expect("set");
        assert_eq!(
            read_to_string(filename.as_path()).await.unwrap().trim(),
            "manual"
        );
        set_gpu_performance_level(GPUPerformanceLevel::ProfilePeak)
            .await
            .expect("set");
        assert_eq!(
            read_to_string(filename.as_path()).await.unwrap().trim(),
            "profile_peak"
        );
    }

    #[tokio::test]
    async fn test_gpu_hwmon_get_tdp_limit() {
        let handle = testing::start();

        let mut platform_config = PlatformConfig::default();
        platform_config.tdp_limit = Some(TdpLimitConfig {
            method: TdpLimitingMethod::GpuHwmon,
            range: Some(RangeConfig { min: 3, max: 15 }),
        });
        handle.test.platform_config.replace(Some(platform_config));
        let manager = tdp_limit_manager().await.unwrap();

        setup().await.expect("setup");
        let hwmon = path(HWMON_PREFIX);

        assert!(manager.get_tdp_limit().await.is_err());

        write(hwmon.join("hwmon5").join(TDP_LIMIT1), "15000000\n")
            .await
            .expect("write");
        assert_eq!(manager.get_tdp_limit().await.unwrap(), 15);
    }

    #[tokio::test]
    async fn test_gpu_hwmon_set_tdp_limit() {
        let handle = testing::start();

        let mut platform_config = PlatformConfig::default();
        platform_config.tdp_limit = Some(TdpLimitConfig {
            method: TdpLimitingMethod::GpuHwmon,
            range: Some(RangeConfig { min: 3, max: 15 }),
        });
        handle.test.platform_config.replace(Some(platform_config));
        let manager = tdp_limit_manager().await.unwrap();

        assert_eq!(
            manager.set_tdp_limit(2).await.unwrap_err().to_string(),
            anyhow!("Invalid limit").to_string()
        );
        assert_eq!(
            manager.set_tdp_limit(20).await.unwrap_err().to_string(),
            anyhow!("Invalid limit").to_string()
        );
        assert!(manager.set_tdp_limit(10).await.is_err());

        let hwmon = path(HWMON_PREFIX);
        assert_eq!(
            manager.set_tdp_limit(10).await.unwrap_err().to_string(),
            anyhow!("No such file or directory (os error 2)").to_string()
        );

        setup().await.expect("setup");
        let hwmon = hwmon.join("hwmon5");
        create_dir_all(hwmon.join(TDP_LIMIT1))
            .await
            .expect("create_dir_all");
        create_dir_all(hwmon.join(TDP_LIMIT2))
            .await
            .expect("create_dir_all");
        assert_eq!(
            manager.set_tdp_limit(10).await.unwrap_err().to_string(),
            anyhow!("Is a directory (os error 21)").to_string()
        );

        remove_dir(hwmon.join(TDP_LIMIT1))
            .await
            .expect("remove_dir");
        write(hwmon.join(TDP_LIMIT1), "0").await.expect("write");
        assert!(manager.set_tdp_limit(10).await.is_ok());
        let power1_cap = read_to_string(hwmon.join(TDP_LIMIT1))
            .await
            .expect("power1_cap");
        assert_eq!(power1_cap, "10000000");

        remove_dir(hwmon.join(TDP_LIMIT2))
            .await
            .expect("remove_dir");
        write(hwmon.join(TDP_LIMIT2), "0").await.expect("write");
        assert!(manager.set_tdp_limit(15).await.is_ok());
        let power1_cap = read_to_string(hwmon.join(TDP_LIMIT1))
            .await
            .expect("power1_cap");
        assert_eq!(power1_cap, "15000000");
        let power2_cap = read_to_string(hwmon.join(TDP_LIMIT2))
            .await
            .expect("power2_cap");
        assert_eq!(power2_cap, "15000000");
    }

    #[tokio::test]
    async fn test_get_gpu_clocks() {
        let _h = testing::start();

        assert!(get_gpu_clocks().await.is_err());
        setup().await.expect("setup");

        let base = find_hwmon(GPU_HWMON_NAME).await.unwrap();
        let filename = base.join(GPU_CLOCKS_SUFFIX);
        create_dir_all(filename.parent().unwrap())
            .await
            .expect("create_dir_all");
        write(filename.as_path(), b"").await.expect("write");

        assert_eq!(get_gpu_clocks().await.unwrap(), 0);
        write_clocks(1600).await;

        assert_eq!(get_gpu_clocks().await.unwrap(), 1600);
    }

    #[tokio::test]
    async fn test_set_gpu_clocks() {
        let _h = testing::start();

        assert!(set_gpu_clocks(1600).await.is_err());
        setup().await.expect("setup");

        assert!(set_gpu_clocks(200).await.is_ok());

        assert_eq!(read_clocks().await.unwrap(), format_clocks(200));

        assert!(set_gpu_clocks(1600).await.is_ok());
        assert_eq!(read_clocks().await.unwrap(), format_clocks(1600));
    }

    #[tokio::test]
    async fn test_get_gpu_clocks_range() {
        let _h = testing::start();

        setup().await.expect("setup");
        let base = find_hwmon(GPU_HWMON_NAME).await.unwrap();
        let filename = base.join(GPU_CLOCK_LEVELS_SUFFIX);
        create_dir_all(filename.parent().unwrap())
            .await
            .expect("create_dir_all");

        assert!(get_gpu_clocks_range().await.is_err());

        write(filename.as_path(), &[] as &[u8; 0])
            .await
            .expect("write");
        assert!(get_gpu_clocks_range().await.is_err());

        let contents = "0: 200Mhz *
1: 1100Mhz
2: 1600Mhz";
        write(filename.as_path(), contents).await.expect("write");
        assert_eq!(get_gpu_clocks_range().await.unwrap(), 200..=1600);

        let contents = "0: 1600Mhz *
1: 200Mhz
2: 1100Mhz";
        write(filename.as_path(), contents).await.expect("write");
        assert_eq!(get_gpu_clocks_range().await.unwrap(), 200..=1600);
    }

    #[test]
    fn gpu_power_profile_roundtrip() {
        enum_roundtrip!(GPUPowerProfile {
            1: u32 = FullScreen,
            3: u32 = Video,
            4: u32 = VR,
            5: u32 = Compute,
            6: u32 = Custom,
            8: u32 = Capped,
            9: u32 = Uncapped,
            "3d_full_screen": str = FullScreen,
            "video": str = Video,
            "vr": str = VR,
            "compute": str = Compute,
            "custom": str = Custom,
            "capped": str = Capped,
            "uncapped": str = Uncapped,
        });
        assert!(GPUPowerProfile::try_from(0).is_err());
        assert!(GPUPowerProfile::try_from(2).is_err());
        assert!(GPUPowerProfile::try_from(10).is_err());
        assert!(GPUPowerProfile::from_str("fullscreen").is_err());
    }

    #[test]
    fn cpu_governor_roundtrip() {
        enum_roundtrip!(CPUScalingGovernor {
            "conservative": str = Conservative,
            "ondemand": str = OnDemand,
            "userspace": str = UserSpace,
            "powersave": str = PowerSave,
            "performance": str = Performance,
            "schedutil": str = SchedUtil,
        });
        assert!(CPUScalingGovernor::from_str("usersave").is_err());
    }

    #[test]
    fn gpu_performance_level_roundtrip() {
        enum_roundtrip!(GPUPerformanceLevel {
            "auto": str = Auto,
            "low": str = Low,
            "high": str = High,
            "manual": str = Manual,
            "profile_peak": str = ProfilePeak,
        });
        assert!(GPUPerformanceLevel::from_str("peak_performance").is_err());
    }

    #[tokio::test]
    async fn read_power_profiles() {
        let _h = testing::start();

        setup().await.expect("setup");
        let base = find_hwmon(GPU_HWMON_NAME).await.unwrap();
        let filename = base.join(GPU_POWER_PROFILE_SUFFIX);
        create_dir_all(filename.parent().unwrap())
            .await
            .expect("create_dir_all");

        let contents = " 1 3D_FULL_SCREEN
 3          VIDEO*
 4             VR
 5        COMPUTE
 6         CUSTOM
 8         CAPPED
 9       UNCAPPED";

        write(filename.as_path(), contents).await.expect("write");

        fake_model(SteamDeckVariant::Unknown)
            .await
            .expect("fake_model");

        let profiles = get_available_gpu_power_profiles().await.expect("get");
        assert_eq!(
            profiles,
            &[
                (
                    GPUPowerProfile::FullScreen as u32,
                    String::from("3D_FULL_SCREEN")
                ),
                (GPUPowerProfile::Video as u32, String::from("VIDEO")),
                (GPUPowerProfile::VR as u32, String::from("VR")),
                (GPUPowerProfile::Compute as u32, String::from("COMPUTE")),
                (GPUPowerProfile::Custom as u32, String::from("CUSTOM")),
                (GPUPowerProfile::Capped as u32, String::from("CAPPED")),
                (GPUPowerProfile::Uncapped as u32, String::from("UNCAPPED"))
            ]
        );

        fake_model(SteamDeckVariant::Jupiter)
            .await
            .expect("fake_model");

        let profiles = get_available_gpu_power_profiles().await.expect("get");
        assert_eq!(
            profiles,
            &[
                (GPUPowerProfile::Capped as u32, String::from("CAPPED")),
                (GPUPowerProfile::Uncapped as u32, String::from("UNCAPPED"))
            ]
        );
    }

    #[tokio::test]
    async fn read_unknown_power_profiles() {
        let _h = testing::start();

        setup().await.expect("setup");
        let base = find_hwmon(GPU_HWMON_NAME).await.unwrap();
        let filename = base.join(GPU_POWER_PROFILE_SUFFIX);
        create_dir_all(filename.parent().unwrap())
            .await
            .expect("create_dir_all");

        let contents = " 1 3D_FULL_SCREEN
 2            CGA
 3          VIDEO*
 4             VR
 5        COMPUTE
 6         CUSTOM
 8         CAPPED
 9       UNCAPPED";

        write(filename.as_path(), contents).await.expect("write");

        fake_model(SteamDeckVariant::Unknown)
            .await
            .expect("fake_model");

        let profiles = get_available_gpu_power_profiles().await.expect("get");
        assert_eq!(
            profiles,
            &[
                (
                    GPUPowerProfile::FullScreen as u32,
                    String::from("3D_FULL_SCREEN")
                ),
                (2, String::from("CGA")),
                (GPUPowerProfile::Video as u32, String::from("VIDEO")),
                (GPUPowerProfile::VR as u32, String::from("VR")),
                (GPUPowerProfile::Compute as u32, String::from("COMPUTE")),
                (GPUPowerProfile::Custom as u32, String::from("CUSTOM")),
                (GPUPowerProfile::Capped as u32, String::from("CAPPED")),
                (GPUPowerProfile::Uncapped as u32, String::from("UNCAPPED"))
            ]
        );

        fake_model(SteamDeckVariant::Jupiter)
            .await
            .expect("fake_model");

        let profiles = get_available_gpu_power_profiles().await.expect("get");
        assert_eq!(
            profiles,
            &[
                (GPUPowerProfile::Capped as u32, String::from("CAPPED")),
                (GPUPowerProfile::Uncapped as u32, String::from("UNCAPPED"))
            ]
        );
    }

    #[tokio::test]
    async fn read_power_profile() {
        let _h = testing::start();

        setup().await.expect("setup");
        let base = find_hwmon(GPU_HWMON_NAME).await.unwrap();
        let filename = base.join(GPU_POWER_PROFILE_SUFFIX);
        create_dir_all(filename.parent().unwrap())
            .await
            .expect("create_dir_all");

        let contents = " 1 3D_FULL_SCREEN
 3          VIDEO*
 4             VR
 5        COMPUTE
 6         CUSTOM
 8         CAPPED
 9       UNCAPPED";

        write(filename.as_path(), contents).await.expect("write");

        fake_model(SteamDeckVariant::Unknown)
            .await
            .expect("fake_model");
        assert_eq!(
            get_gpu_power_profile().await.expect("get"),
            GPUPowerProfile::Video
        );

        fake_model(SteamDeckVariant::Jupiter)
            .await
            .expect("fake_model");
        assert_eq!(
            get_gpu_power_profile().await.expect("get"),
            GPUPowerProfile::Video
        );
    }

    #[tokio::test]
    async fn read_no_power_profile() {
        let _h = testing::start();

        setup().await.expect("setup");
        let base = find_hwmon(GPU_HWMON_NAME).await.unwrap();
        let filename = base.join(GPU_POWER_PROFILE_SUFFIX);
        create_dir_all(filename.parent().unwrap())
            .await
            .expect("create_dir_all");

        let contents = " 1 3D_FULL_SCREEN
 3          VIDEO
 4             VR
 5        COMPUTE
 6         CUSTOM
 8         CAPPED
 9       UNCAPPED";

        write(filename.as_path(), contents).await.expect("write");

        fake_model(SteamDeckVariant::Unknown)
            .await
            .expect("fake_model");
        assert!(get_gpu_power_profile().await.is_err());

        fake_model(SteamDeckVariant::Jupiter)
            .await
            .expect("fake_model");
        assert!(get_gpu_power_profile().await.is_err());
    }

    #[tokio::test]
    async fn read_unknown_power_profile() {
        let _h = testing::start();

        setup().await.expect("setup");
        let base = find_hwmon(GPU_HWMON_NAME).await.unwrap();
        let filename = base.join(GPU_POWER_PROFILE_SUFFIX);
        create_dir_all(filename.parent().unwrap())
            .await
            .expect("create_dir_all");

        let contents = " 1 3D_FULL_SCREEN
 2            CGA*
 3          VIDEO
 4             VR
 5        COMPUTE
 6         CUSTOM
 8         CAPPED
 9       UNCAPPED";

        write(filename.as_path(), contents).await.expect("write");

        fake_model(SteamDeckVariant::Unknown)
            .await
            .expect("fake_model");
        assert!(get_gpu_power_profile().await.is_err());

        fake_model(SteamDeckVariant::Jupiter)
            .await
            .expect("fake_model");
        assert!(get_gpu_power_profile().await.is_err());
    }

    #[tokio::test]
    async fn read_cpu_available_governors() {
        let _h = testing::start();

        let base = path(CPU_PREFIX).join(CPU0_NAME);
        create_dir_all(&base).await.expect("create_dir_all");

        let contents = "conservative ondemand userspace powersave performance schedutil";
        write(base.join(CPU_SCALING_AVAILABLE_GOVERNORS_SUFFIX), contents)
            .await
            .expect("write");

        assert_eq!(
            get_available_cpu_scaling_governors().await.unwrap(),
            vec![
                CPUScalingGovernor::Conservative,
                CPUScalingGovernor::OnDemand,
                CPUScalingGovernor::UserSpace,
                CPUScalingGovernor::PowerSave,
                CPUScalingGovernor::Performance,
                CPUScalingGovernor::SchedUtil
            ]
        );
    }

    #[tokio::test]
    async fn read_invalid_cpu_available_governors() {
        let _h = testing::start();

        let base = path(CPU_PREFIX).join(CPU0_NAME);
        create_dir_all(&base).await.expect("create_dir_all");

        let contents =
            "conservative ondemand userspace rescascade powersave performance schedutil\n";
        write(base.join(CPU_SCALING_AVAILABLE_GOVERNORS_SUFFIX), contents)
            .await
            .expect("write");

        assert_eq!(
            get_available_cpu_scaling_governors().await.unwrap(),
            vec![
                CPUScalingGovernor::Conservative,
                CPUScalingGovernor::OnDemand,
                CPUScalingGovernor::UserSpace,
                CPUScalingGovernor::PowerSave,
                CPUScalingGovernor::Performance,
                CPUScalingGovernor::SchedUtil
            ]
        );
    }

    #[tokio::test]
    async fn read_cpu_governor() {
        let _h = testing::start();

        let base = path(CPU_PREFIX).join(CPU0_NAME);
        create_dir_all(&base).await.expect("create_dir_all");

        let contents = "ondemand\n";
        write(base.join(CPU_SCALING_GOVERNOR_SUFFIX), contents)
            .await
            .expect("write");

        assert_eq!(
            get_cpu_scaling_governor().await.unwrap(),
            CPUScalingGovernor::OnDemand
        );
    }

    #[tokio::test]
    async fn read_invalid_cpu_governor() {
        let _h = testing::start();

        let base = path(CPU_PREFIX).join(CPU0_NAME);
        create_dir_all(&base).await.expect("create_dir_all");

        let contents = "rescascade\n";
        write(base.join(CPU_SCALING_GOVERNOR_SUFFIX), contents)
            .await
            .expect("write");

        assert!(get_cpu_scaling_governor().await.is_err());
    }

    #[tokio::test]
    async fn read_max_charge_level() {
        let handle = testing::start();

        let mut platform_config = PlatformConfig::default();
        platform_config.battery_charge_limit = Some(BatteryChargeLimitConfig {
            suggested_minimum_limit: Some(10),
            hwmon_name: String::from("steamdeck_hwmon"),
            attribute: String::from("max_battery_charge_level"),
        });
        handle.test.platform_config.replace(Some(platform_config));

        let base = path(HWMON_PREFIX).join("hwmon6");
        create_dir_all(&base).await.expect("create_dir_all");

        write(base.join("name"), "steamdeck_hwmon\n")
            .await
            .expect("write");

        assert_eq!(
            find_hwmon("steamdeck_hwmon").await.unwrap(),
            path(HWMON_PREFIX).join("hwmon6")
        );

        write(base.join("max_battery_charge_level"), "10\n")
            .await
            .expect("write");

        assert_eq!(get_max_charge_level().await.unwrap(), 10);

        set_max_charge_level(99).await.expect("set");
        assert_eq!(get_max_charge_level().await.unwrap(), 99);

        set_max_charge_level(0).await.expect("set");
        assert_eq!(get_max_charge_level().await.unwrap(), 0);

        assert!(set_max_charge_level(101).await.is_err());
        assert!(set_max_charge_level(-1).await.is_err());
    }

    #[tokio::test]
    async fn read_available_performance_profiles() {
        let _h = testing::start();

        assert!(get_available_platform_profiles("power-driver")
            .await
            .is_err());

        let base = path(PLATFORM_PROFILE_PREFIX).join("platform-profile-0");
        create_dir_all(&base).await.unwrap();
        assert!(get_available_platform_profiles("power-driver")
            .await
            .is_err());

        write_synced(base.join("name"), b"power-driver\n")
            .await
            .unwrap();
        assert!(get_available_platform_profiles("power-driver")
            .await
            .is_err());

        write_synced(base.join("choices"), b"a b c\n")
            .await
            .unwrap();
        assert_eq!(
            get_available_platform_profiles("power-driver")
                .await
                .unwrap(),
            &["a", "b", "c"]
        );
    }
}<|MERGE_RESOLUTION|>--- conflicted
+++ resolved
@@ -17,12 +17,9 @@
 use strum::{Display, EnumString, VariantNames};
 use tokio::fs::{self, try_exists, File};
 use tokio::io::{AsyncBufReadExt, AsyncWriteExt, BufReader};
-use tracing::{debug, error, warn};
-<<<<<<< HEAD
-=======
+use tracing::{debug, debug, error, warn};
 use zbus::zvariant::{ObjectPath, OwnedObjectPath, OwnedValue};
 use zbus::Connection;
->>>>>>> f8c201e3
 
 use crate::hardware::{device_type, DeviceType};
 use crate::platform::platform_config;
@@ -101,12 +98,9 @@
     GpuHwmon,
     AsusArmoury,
     LenovoWmi,
-<<<<<<< HEAD
     MsiWmi,
     ZotacZonePlatform,
-=======
     PowerStation,
->>>>>>> f8c201e3
 }
 
 #[derive(Debug)]
@@ -116,7 +110,6 @@
 pub(crate) struct LenovoWmiTdpLimitManager {}
 
 #[derive(Debug)]
-<<<<<<< HEAD
 pub(crate) struct ZotacZoneTdpLimitManager {}
 
 #[derive(Debug)]
@@ -124,12 +117,12 @@
 
 #[derive(Debug)]
 pub(crate) struct MsiWmiTdpLimitManager {}
-=======
+
+#[derive(Debug)]
 pub(crate) struct PowerStationTdpLimitManager {
     // Path to the detected GPU card, cached to avoid repeated lookups
     gpu_card_path: Mutex<Option<String>>,
 }
->>>>>>> f8c201e3
 
 #[async_trait]
 pub(crate) trait TdpLimitManager: Send + Sync {
@@ -152,14 +145,11 @@
         TdpLimitingMethod::LenovoWmi => Box::new(LenovoWmiTdpLimitManager {}),
         TdpLimitingMethod::AsusArmoury => Box::new(AsusArmouryTdpLimitManager {}),
         TdpLimitingMethod::GpuHwmon => Box::new(GpuHwmonTdpLimitManager {}),
-<<<<<<< HEAD
         TdpLimitingMethod::MsiWmi => Box::new(MsiWmiTdpLimitManager {}),
         TdpLimitingMethod::ZotacZonePlatform => Box::new(ZotacZoneTdpLimitManager {}),
-=======
         TdpLimitingMethod::PowerStation => Box::new(PowerStationTdpLimitManager {
             gpu_card_path: Mutex::new(None),
         }),
->>>>>>> f8c201e3
     })
 }
 
@@ -632,22 +622,10 @@
     }
 }
 
-<<<<<<< HEAD
 // Intel GPU controller implementation using Xe driver
 struct IntelI915Controller {
     path: PathBuf,
 }
-=======
-pub(crate) async fn set_gpu_clocks(clocks: u32) -> Result<()> {
-    // Set GPU clocks to given value valid
-    // Only used when GPU Performance Level is manual, but write whenever called.
-    let base = find_hwmon(GPU_HWMON_NAME)
-        .await
-        .inspect_err(|message| error!("Error finding hwmon: {message}"))?;
-    let mut myfile = File::create(base.join(GPU_CLOCKS_SUFFIX))
-        .await
-        .inspect_err(|message| error!("Error opening sysfs file for writing: {message}"))?;
->>>>>>> f8c201e3
 
 #[async_trait]
 impl GpuClockController for IntelI915Controller {
@@ -1093,7 +1071,6 @@
     }
 }
 
-<<<<<<< HEAD
 impl ZotacZoneTdpLimitManager {
     const PREFIX: &str = "/sys/class/firmware-attributes/zotac_zone_platform/attributes";
     const SPL_SUFFIX: &str = "ppt_pl1_spl";
@@ -1332,7 +1309,7 @@
     }
 }
 
-=======
+
 impl PowerStationTdpLimitManager {
     // PowerStation DBus service information
     const DBUS_SERVICE_NAME: &str = "org.shadowblip.PowerStation";
@@ -1624,7 +1601,6 @@
         self.check_dbus_service(&connection).await
     }
 }
->>>>>>> f8c201e3
 
 pub(crate) async fn get_max_charge_level() -> Result<i32> {
     let config = platform_config().await?;
