/*
 * Copyright © 2023 Collabora Ltd.
 * Copyright © 2024 Valve Software
 *
 * SPDX-License-Identifier: MIT
 */

use anyhow::{bail, ensure, Result};
use num_enum::TryFromPrimitive;
use std::str::FromStr;
use strum::{Display, EnumString};
use tokio::fs;
use zbus::Connection;

use crate::path;
use crate::platform::{platform_config, ServiceConfig};
use crate::process::{run_script, script_exit_code};
use crate::systemd::SystemdUnit;
use tracing::debug;

const SYS_VENDOR_PATH: &str = "/sys/class/dmi/id/sys_vendor";
const BOARD_NAME_PATH: &str = "/sys/class/dmi/id/board_name";
const PRODUCT_NAME_PATH: &str = "/sys/class/dmi/id/product_name";

#[derive(Display, EnumString, PartialEq, Debug, Default, Copy, Clone)]
#[strum(serialize_all = "snake_case", ascii_case_insensitive)]
pub(crate) enum SteamDeckVariant {
    #[default]
    Unknown,
    Jupiter,
    Galileo,
}

#[derive(Display, EnumString, PartialEq, Debug, Default, Copy, Clone)]
#[strum(serialize_all = "snake_case", ascii_case_insensitive)]
pub(crate) enum DeviceType {
    #[default]
    Unknown,
    SteamDeck,
    Ally,
    Claw,
    LegionGo,
    LegionGoS,
<<<<<<< HEAD
    ZotacZone,
=======
    Generic,
>>>>>>> f8c201e3
}

#[derive(Display, EnumString, PartialEq, Debug, Copy, Clone, TryFromPrimitive)]
#[strum(ascii_case_insensitive)]
#[repr(u32)]
pub enum FanControlState {
    #[strum(to_string = "BIOS")]
    Bios = 0,
    #[strum(to_string = "OS")]
    Os = 1,
}

#[derive(Display, EnumString, PartialEq, Debug, Copy, Clone, TryFromPrimitive)]
#[strum(ascii_case_insensitive)]
#[repr(u32)]
pub enum FactoryResetKind {
    User = 1,
    OS = 2,
    All = 3,
}

pub(crate) async fn steam_deck_variant() -> Result<SteamDeckVariant> {
    let sys_vendor = fs::read_to_string(path(SYS_VENDOR_PATH)).await?;
    if sys_vendor.trim_end() != "Valve" {
        return Ok(SteamDeckVariant::Unknown);
    }
    let board_name = fs::read_to_string(path(BOARD_NAME_PATH)).await?;
    Ok(SteamDeckVariant::from_str(board_name.trim_end()).unwrap_or_default())
}

pub(crate) async fn device_type() -> Result<DeviceType> {
    Ok(device_variant().await?.0)
}

pub(crate) async fn device_variant() -> Result<(DeviceType, String)> {
    let sys_vendor = fs::read_to_string(path(SYS_VENDOR_PATH)).await?;
    let sys_vendor = sys_vendor.trim_end();
    let product_name = fs::read_to_string(path(PRODUCT_NAME_PATH)).await?;
    let product_name = product_name.trim_end();
    let board_name = fs::read_to_string(path(BOARD_NAME_PATH)).await?;
    let board_name = board_name.trim_end();
<<<<<<< HEAD
    Ok(match (sys_vendor.trim_end(), product_name, board_name) {
        ("LENOVO", "83E1", _) => (DeviceType::LegionGo, product_name.to_string()),
=======
    debug!("Device variant: sys_vendor=[{sys_vendor}] product_name=[{product_name}] board_name=[{board_name}]");
    Ok(match (sys_vendor, product_name, board_name) {
>>>>>>> f8c201e3
        ("LENOVO", "83L3" | "83N6" | "83Q2" | "83Q3", _) => {
            (DeviceType::LegionGoS, product_name.to_string())
        }
        ("ASUSTeK COMPUTER INC.", "ROG Ally RC71L_RC71L" | "ROG Ally X RC72LA_RC72LA", _) => {
            (DeviceType::Ally, product_name.to_string())
        }
        ("ZOTAC", _, "G0A1W" | "G1A1W") => (DeviceType::ZotacZone, board_name.to_string()),
        ("Valve", _, "Jupiter" | "Galileo") => (DeviceType::SteamDeck, board_name.to_string()),
<<<<<<< HEAD
        ("Micro-Star International Co., Ltd.", "Claw 8 AI+ A2VM" | "Claw 7 AI+ A2VM" | "Claw A1M", _) => {
            (DeviceType::Claw, product_name.to_string())
        }
        _ => (DeviceType::Unknown, String::from("unknown")),
=======
        _ => (DeviceType::Generic, product_name.to_string()),
>>>>>>> f8c201e3
    })
}

pub(crate) struct FanControl {
    connection: Connection,
}

impl FanControl {
    pub fn new(connection: Connection) -> FanControl {
        FanControl { connection }
    }

    pub async fn get_state(&self) -> Result<FanControlState> {
        let config = platform_config().await?;
        match config
            .as_ref()
            .and_then(|config| config.fan_control.as_ref())
        {
            Some(ServiceConfig::Systemd(service)) => {
                let jupiter_fan_control =
                    SystemdUnit::new(self.connection.clone(), service).await?;
                let active = jupiter_fan_control.active().await?;
                Ok(if active {
                    FanControlState::Os
                } else {
                    FanControlState::Bios
                })
            }
            Some(ServiceConfig::Script {
                start: _,
                stop: _,
                status,
            }) => {
                let res = script_exit_code(&status.script, &status.script_args).await?;
                ensure!(res >= 0, "Script exited abnormally");
                Ok(FanControlState::try_from(res as u32)?)
            }
            None => bail!("Fan control not configured"),
        }
    }

    pub async fn set_state(&self, state: FanControlState) -> Result<()> {
        // Run what steamos-polkit-helpers/jupiter-fan-control does
        let config = platform_config().await?;
        match config
            .as_ref()
            .and_then(|config| config.fan_control.as_ref())
        {
            Some(ServiceConfig::Systemd(service)) => {
                let jupiter_fan_control =
                    SystemdUnit::new(self.connection.clone(), service).await?;
                match state {
                    FanControlState::Os => jupiter_fan_control.start().await,
                    FanControlState::Bios => jupiter_fan_control.stop().await,
                }
            }
            Some(ServiceConfig::Script {
                start,
                stop,
                status: _,
            }) => match state {
                FanControlState::Os => run_script(&start.script, &start.script_args).await,
                FanControlState::Bios => run_script(&stop.script, &stop.script_args).await,
            },
            None => bail!("Fan control not configured"),
        }
    }
}

#[cfg(test)]
pub mod test {
    use super::*;
    use crate::error::to_zbus_fdo_error;
    use crate::platform::{PlatformConfig, ServiceConfig};
    use crate::{enum_roundtrip, testing};
    use std::time::Duration;
    use tokio::fs::{create_dir_all, write};
    use tokio::time::sleep;
    use zbus::fdo;
    use zbus::zvariant::{ObjectPath, OwnedObjectPath};

    pub(crate) async fn fake_model(model: SteamDeckVariant) -> Result<()> {
        create_dir_all(crate::path("/sys/class/dmi/id")).await?;
        match model {
            SteamDeckVariant::Unknown => write(crate::path(SYS_VENDOR_PATH), "LENOVO\n").await?,
            SteamDeckVariant::Jupiter => {
                write(crate::path(SYS_VENDOR_PATH), "Valve\n").await?;
                write(crate::path(BOARD_NAME_PATH), "Jupiter\n").await?;
                write(crate::path(PRODUCT_NAME_PATH), "Jupiter\n").await?;
            }
            SteamDeckVariant::Galileo => {
                write(crate::path(SYS_VENDOR_PATH), "Valve\n").await?;
                write(crate::path(BOARD_NAME_PATH), "Galileo\n").await?;
                write(crate::path(PRODUCT_NAME_PATH), "Galileo\n").await?;
            }
        }
        Ok(())
    }

    #[tokio::test]
    async fn board_lookup() {
        let _h = testing::start();

        create_dir_all(crate::path("/sys/class/dmi/id"))
            .await
            .expect("create_dir_all");
        assert!(steam_deck_variant().await.is_err());
        assert!(device_variant().await.is_err());

        write(crate::path(SYS_VENDOR_PATH), "LENOVO\n")
            .await
            .expect("write");
        write(crate::path(BOARD_NAME_PATH), "INVALID\n")
            .await
            .expect("write");
        write(crate::path(PRODUCT_NAME_PATH), "INVALID\n")
            .await
            .expect("write");
        assert_eq!(
            steam_deck_variant().await.unwrap(),
            SteamDeckVariant::Unknown
        );
        assert_eq!(
            device_variant().await.unwrap(),
            (DeviceType::Unknown, String::from("unknown"))
        );

        write(crate::path(PRODUCT_NAME_PATH), "83E1\n")
            .await
            .expect("write");
        assert_eq!(
            steam_deck_variant().await.unwrap(),
            SteamDeckVariant::Unknown
        );
        assert_eq!(
            device_variant().await.unwrap(),
            (DeviceType::LegionGo, String::from("83E1"))
        );

        write(crate::path(PRODUCT_NAME_PATH), "83L3\n")
            .await
            .expect("write");
        assert_eq!(
            steam_deck_variant().await.unwrap(),
            SteamDeckVariant::Unknown
        );
        assert_eq!(
            device_variant().await.unwrap(),
            (DeviceType::LegionGoS, String::from("83L3"))
        );

        write(crate::path(PRODUCT_NAME_PATH), "83N6\n")
            .await
            .expect("write");
        assert_eq!(
            steam_deck_variant().await.unwrap(),
            SteamDeckVariant::Unknown
        );
        assert_eq!(
            device_variant().await.unwrap(),
            (DeviceType::LegionGoS, String::from("83N6"))
        );

        write(crate::path(PRODUCT_NAME_PATH), "83Q2\n")
            .await
            .expect("write");
        assert_eq!(
            steam_deck_variant().await.unwrap(),
            SteamDeckVariant::Unknown
        );
        assert_eq!(
            device_variant().await.unwrap(),
            (DeviceType::LegionGoS, String::from("83Q2"))
        );

        write(crate::path(PRODUCT_NAME_PATH), "83Q3\n")
            .await
            .expect("write");
        assert_eq!(
            steam_deck_variant().await.unwrap(),
            SteamDeckVariant::Unknown
        );
        assert_eq!(
            device_variant().await.unwrap(),
            (DeviceType::LegionGoS, String::from("83Q3"))
        );

        write(crate::path(SYS_VENDOR_PATH), "ASUSTeK COMPUTER INC.\n")
            .await
            .expect("write");
        write(crate::path(BOARD_NAME_PATH), "INVALID\n")
            .await
            .expect("write");
        write(crate::path(PRODUCT_NAME_PATH), "INVALID\n")
            .await
            .expect("write");
        assert_eq!(
            steam_deck_variant().await.unwrap(),
            SteamDeckVariant::Unknown
        );
        assert_eq!(
            device_variant().await.unwrap(),
            (DeviceType::Unknown, String::from("unknown"))
        );

        write(crate::path(PRODUCT_NAME_PATH), "ROG Ally RC71L_RC71L\n")
            .await
            .expect("write");
        assert_eq!(
            steam_deck_variant().await.unwrap(),
            SteamDeckVariant::Unknown
        );
        assert_eq!(
            device_variant().await.unwrap(),
            (DeviceType::Ally, String::from("ROG Ally RC71L_RC71L"))
        );

        write(crate::path(PRODUCT_NAME_PATH), "ROG Ally X RC72LA_RC72LA\n")
            .await
            .expect("write");
        assert_eq!(
            steam_deck_variant().await.unwrap(),
            SteamDeckVariant::Unknown
        );
        assert_eq!(
            device_variant().await.unwrap(),
            (DeviceType::Ally, String::from("ROG Ally X RC72LA_RC72LA"))
        );

        write(crate::path(SYS_VENDOR_PATH), "Micro-Star International Co., Ltd.\n")
            .await
            .expect("write");
        write(crate::path(BOARD_NAME_PATH), "INVALID\n")
            .await
            .expect("write");
        write(crate::path(PRODUCT_NAME_PATH), "INVALID\n")
            .await
            .expect("write");
        assert_eq!(
            steam_deck_variant().await.unwrap(),
            SteamDeckVariant::Unknown
        );
        assert_eq!(
            device_variant().await.unwrap(),
            (DeviceType::Unknown, String::from("unknown"))
        );

        write(crate::path(PRODUCT_NAME_PATH), "Claw 8 AI+ A2VM\n")
            .await
            .expect("write");
        assert_eq!(
            steam_deck_variant().await.unwrap(),
            SteamDeckVariant::Unknown
        );
        assert_eq!(
            device_variant().await.unwrap(),
            (DeviceType::Claw, String::from("Claw 8 AI+ A2VM"))
        );

        write(crate::path(PRODUCT_NAME_PATH), "Claw 7 AI+ A2VM\n")
            .await
            .expect("write");
        assert_eq!(
            steam_deck_variant().await.unwrap(),
            SteamDeckVariant::Unknown
        );
        assert_eq!(
            device_variant().await.unwrap(),
            (DeviceType::Claw, String::from("Claw 7 AI+ A2VM"))
        );

        write(crate::path(PRODUCT_NAME_PATH), "Claw A1M\n")
            .await
            .expect("write");
        assert_eq!(
            steam_deck_variant().await.unwrap(),
            SteamDeckVariant::Unknown
        );
        assert_eq!(
            device_variant().await.unwrap(),
            (DeviceType::Claw, String::from("Claw A1M"))
        );

        write(crate::path(SYS_VENDOR_PATH), "ZOTAC\n")
            .await
            .expect("write");
        write(crate::path(BOARD_NAME_PATH), "G0A1W\n")
            .await
            .expect("write");
        assert_eq!(
            steam_deck_variant().await.unwrap(),
            SteamDeckVariant::Unknown
        );
        assert_eq!(
            device_variant().await.unwrap(),
            (DeviceType::ZotacZone, String::from("G0A1W"))
        );

        write(crate::path(SYS_VENDOR_PATH), "Valve\n")
            .await
            .expect("write");
        write(crate::path(BOARD_NAME_PATH), "Jupiter\n")
            .await
            .expect("write");
        write(crate::path(PRODUCT_NAME_PATH), "Jupiter\n")
            .await
            .expect("write");
        assert_eq!(
            steam_deck_variant().await.unwrap(),
            SteamDeckVariant::Jupiter
        );
        assert_eq!(
            device_variant().await.unwrap(),
            (DeviceType::SteamDeck, String::from("Jupiter"))
        );

        write(crate::path(BOARD_NAME_PATH), "Galileo\n")
            .await
            .expect("write");
        write(crate::path(PRODUCT_NAME_PATH), "Galileo\n")
            .await
            .expect("write");
        assert_eq!(
            steam_deck_variant().await.unwrap(),
            SteamDeckVariant::Galileo
        );
        assert_eq!(
            device_variant().await.unwrap(),
            (DeviceType::SteamDeck, String::from("Galileo"))
        );

        write(crate::path(BOARD_NAME_PATH), "Neptune\n")
            .await
            .expect("write");
        assert_eq!(
            steam_deck_variant().await.unwrap(),
            SteamDeckVariant::Unknown
        );
        assert_eq!(
            device_variant().await.unwrap(),
            (DeviceType::Unknown, String::from("unknown"))
        );
    }

    #[test]
    fn fan_control_state_roundtrip() {
        enum_roundtrip!(FanControlState {
            0: u32 = Bios,
            1: u32 = Os,
            "BIOS": str = Bios,
            "OS": str = Os,
        });
        assert_eq!(
            FanControlState::from_str("os").unwrap(),
            FanControlState::Os
        );
        assert_eq!(
            FanControlState::from_str("bios").unwrap(),
            FanControlState::Bios
        );
        assert!(FanControlState::try_from(2).is_err());
        assert!(FanControlState::from_str("on").is_err());
    }

    #[derive(Default)]
    struct MockUnit {
        active: bool,
    }

    #[zbus::interface(name = "org.freedesktop.systemd1.Unit")]
    impl MockUnit {
        #[zbus(property)]
        fn active_state(&self) -> fdo::Result<String> {
            if self.active {
                Ok(String::from("active"))
            } else {
                Ok(String::from("inactive"))
            }
        }

        async fn start(&mut self, mode: &str) -> fdo::Result<OwnedObjectPath> {
            if mode != "fail" {
                return Err(to_zbus_fdo_error("Invalid mode"));
            }
            self.active = true;
            let path = ObjectPath::try_from("/start/0").map_err(to_zbus_fdo_error)?;
            Ok(path.into())
        }

        async fn stop(&mut self, mode: &str) -> fdo::Result<OwnedObjectPath> {
            if mode != "fail" {
                return Err(to_zbus_fdo_error("Invalid mode"));
            }
            self.active = false;
            let path = ObjectPath::try_from("/stop/0").map_err(to_zbus_fdo_error)?;
            Ok(path.into())
        }
    }

    #[tokio::test]
    async fn test_fan_control() {
        let mut h = testing::start();
        let unit = MockUnit::default();
        let connection = h.new_dbus().await.expect("dbus");
        connection
            .request_name("org.freedesktop.systemd1")
            .await
            .expect("request_name");
        connection
            .object_server()
            .at(
                "/org/freedesktop/systemd1/unit/jupiter_2dfan_2dcontrol_2eservice",
                unit,
            )
            .await
            .expect("at");

        sleep(Duration::from_millis(10)).await;

        h.test.platform_config.replace(Some(PlatformConfig {
            factory_reset: None,
            update_bios: None,
            update_dock: None,
            storage: None,
            fan_control: Some(ServiceConfig::Systemd(String::from(
                "jupiter-fan-control.service",
            ))),
            tdp_limit: None,
            gpu_clocks: None,
            battery_charge_limit: None,
            performance_profile: None,
        }));

        let fan_control = FanControl::new(connection);
        assert_eq!(
            fan_control.get_state().await.unwrap(),
            FanControlState::Bios
        );
        assert!(fan_control.set_state(FanControlState::Os).await.is_ok());
        assert_eq!(fan_control.get_state().await.unwrap(), FanControlState::Os);
        assert!(fan_control.set_state(FanControlState::Bios).await.is_ok());
        assert_eq!(
            fan_control.get_state().await.unwrap(),
            FanControlState::Bios
        );
    }
}<|MERGE_RESOLUTION|>--- conflicted
+++ resolved
@@ -41,11 +41,8 @@
     Claw,
     LegionGo,
     LegionGoS,
-<<<<<<< HEAD
     ZotacZone,
-=======
     Generic,
->>>>>>> f8c201e3
 }
 
 #[derive(Display, EnumString, PartialEq, Debug, Copy, Clone, TryFromPrimitive)]
@@ -87,13 +84,9 @@
     let product_name = product_name.trim_end();
     let board_name = fs::read_to_string(path(BOARD_NAME_PATH)).await?;
     let board_name = board_name.trim_end();
-<<<<<<< HEAD
-    Ok(match (sys_vendor.trim_end(), product_name, board_name) {
-        ("LENOVO", "83E1", _) => (DeviceType::LegionGo, product_name.to_string()),
-=======
     debug!("Device variant: sys_vendor=[{sys_vendor}] product_name=[{product_name}] board_name=[{board_name}]");
     Ok(match (sys_vendor, product_name, board_name) {
->>>>>>> f8c201e3
+        ("LENOVO", "83E1", _) => (DeviceType::LegionGo, product_name.to_string()),
         ("LENOVO", "83L3" | "83N6" | "83Q2" | "83Q3", _) => {
             (DeviceType::LegionGoS, product_name.to_string())
         }
@@ -102,14 +95,10 @@
         }
         ("ZOTAC", _, "G0A1W" | "G1A1W") => (DeviceType::ZotacZone, board_name.to_string()),
         ("Valve", _, "Jupiter" | "Galileo") => (DeviceType::SteamDeck, board_name.to_string()),
-<<<<<<< HEAD
         ("Micro-Star International Co., Ltd.", "Claw 8 AI+ A2VM" | "Claw 7 AI+ A2VM" | "Claw A1M", _) => {
             (DeviceType::Claw, product_name.to_string())
         }
-        _ => (DeviceType::Unknown, String::from("unknown")),
-=======
         _ => (DeviceType::Generic, product_name.to_string()),
->>>>>>> f8c201e3
     })
 }
 
