--- conflicted
+++ resolved
@@ -39,11 +39,8 @@
     SteamDeck,
     Ally,
     LegionGoS,
-<<<<<<< HEAD
+    Claw,
     Generic,
-=======
-    Claw,
->>>>>>> 94d6900d
 }
 
 #[derive(Display, EnumString, PartialEq, Debug, Copy, Clone, TryFromPrimitive)]
@@ -94,14 +91,10 @@
             (DeviceType::Ally, product_name.to_string())
         }
         ("Valve", _, "Jupiter" | "Galileo") => (DeviceType::SteamDeck, board_name.to_string()),
-<<<<<<< HEAD
-        _ => (DeviceType::Generic, product_name.to_string()),
-=======
         ("Micro-Star International Co., Ltd.", "Claw 8 AI+ A2VM" | "Claw 7 AI+ A2VM" | "Claw A1M", _) => {
             (DeviceType::Claw, product_name.to_string())
         }
-        _ => (DeviceType::Unknown, String::from("unknown")),
->>>>>>> 94d6900d
+        _ => (DeviceType::Generic, product_name.to_string()),
     })
 }
 
@@ -277,11 +270,49 @@
             (DeviceType::LegionGoS, String::from("83Q3"))
         );
 
-<<<<<<< HEAD
         write(crate::path(SYS_VENDOR_PATH), "ASUSTeK COMPUTER INC.\n")
-=======
+            .await
+            .expect("write");
+        write(crate::path(BOARD_NAME_PATH), "INVALID\n")
+            .await
+            .expect("write");
+        write(crate::path(PRODUCT_NAME_PATH), "INVALID\n")
+            .await
+            .expect("write");
+        assert_eq!(
+            steam_deck_variant().await.unwrap(),
+            SteamDeckVariant::Unknown
+        );
+        assert_eq!(
+            device_variant().await.unwrap(),
+            (DeviceType::Unknown, String::from("unknown"))
+        );
+
+        write(crate::path(PRODUCT_NAME_PATH), "ROG Ally RC71L_RC71L\n")
+            .await
+            .expect("write");
+        assert_eq!(
+            steam_deck_variant().await.unwrap(),
+            SteamDeckVariant::Unknown
+        );
+        assert_eq!(
+            device_variant().await.unwrap(),
+            (DeviceType::Ally, String::from("ROG Ally RC71L_RC71L"))
+        );
+
+        write(crate::path(PRODUCT_NAME_PATH), "ROG Ally X RC72LA_RC72LA\n")
+            .await
+            .expect("write");
+        assert_eq!(
+            steam_deck_variant().await.unwrap(),
+            SteamDeckVariant::Unknown
+        );
+        assert_eq!(
+            device_variant().await.unwrap(),
+            (DeviceType::Ally, String::from("ROG Ally X RC72LA_RC72LA"))
+        );
+
         write(crate::path(SYS_VENDOR_PATH), "Micro-Star International Co., Ltd.\n")
->>>>>>> 94d6900d
             .await
             .expect("write");
         write(crate::path(BOARD_NAME_PATH), "INVALID\n")
@@ -299,41 +330,27 @@
             (DeviceType::Unknown, String::from("unknown"))
         );
 
-<<<<<<< HEAD
-        write(crate::path(PRODUCT_NAME_PATH), "ROG Ally RC71L_RC71L\n")
-=======
         write(crate::path(PRODUCT_NAME_PATH), "Claw 8 AI+ A2VM\n")
->>>>>>> 94d6900d
-            .await
-            .expect("write");
-        assert_eq!(
-            steam_deck_variant().await.unwrap(),
-            SteamDeckVariant::Unknown
-        );
-        assert_eq!(
-            device_variant().await.unwrap(),
-<<<<<<< HEAD
-            (DeviceType::Ally, String::from("ROG Ally RC71L_RC71L"))
-        );
-
-        write(crate::path(PRODUCT_NAME_PATH), "ROG Ally X RC72LA_RC72LA\n")
-=======
+            .await
+            .expect("write");
+        assert_eq!(
+            steam_deck_variant().await.unwrap(),
+            SteamDeckVariant::Unknown
+        );
+        assert_eq!(
+            device_variant().await.unwrap(),
             (DeviceType::Claw, String::from("Claw 8 AI+ A2VM"))
         );
 
         write(crate::path(PRODUCT_NAME_PATH), "Claw 7 AI+ A2VM\n")
->>>>>>> 94d6900d
-            .await
-            .expect("write");
-        assert_eq!(
-            steam_deck_variant().await.unwrap(),
-            SteamDeckVariant::Unknown
-        );
-        assert_eq!(
-            device_variant().await.unwrap(),
-<<<<<<< HEAD
-            (DeviceType::Ally, String::from("ROG Ally X RC72LA_RC72LA"))
-=======
+            .await
+            .expect("write");
+        assert_eq!(
+            steam_deck_variant().await.unwrap(),
+            SteamDeckVariant::Unknown
+        );
+        assert_eq!(
+            device_variant().await.unwrap(),
             (DeviceType::Claw, String::from("Claw 7 AI+ A2VM"))
         );
 
@@ -347,7 +364,6 @@
         assert_eq!(
             device_variant().await.unwrap(),
             (DeviceType::Claw, String::from("Claw A1M"))
->>>>>>> 94d6900d
         );
 
         write(crate::path(SYS_VENDOR_PATH), "Valve\n")
